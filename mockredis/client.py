--- conflicted
+++ resolved
@@ -5,9 +5,9 @@
 from hashlib import sha1
 from operator import add
 from random import choice, sample
+import re
 import sys
 import time
-import re
 
 from mockredis.clock import SystemClock
 from mockredis.lock import MockRedisLock
@@ -176,25 +176,6 @@
             return True
         return False
 
-<<<<<<< HEAD
-    def _time_to_live(self, key, output_ms):
-        """
-        Returns time to live in milliseconds if output_ms is True, else returns seconds.
-        """
-        key = self._encode(key)
-        if key not in self.redis:
-            # as of redis 2.8, -2 returned if key does not exist
-            return long(-2)
-        if key not in self.timeouts:
-            # redis-py returns None; command docs say -1
-            return None
-
-        get_result = get_total_milliseconds if output_ms else get_total_seconds
-        time_to_live = get_result(self.timeouts[key] - self.clock.now())
-        return long(max(-1, time_to_live))
-
-=======
->>>>>>> c7121cec
     def ttl(self, key):
         """
         Emulate ttl
@@ -224,12 +205,12 @@
         """
         Returns time to live in milliseconds if output_ms is True, else returns seconds.
         """
+        key = self._encode(key)
         if key not in self.redis:
             # as of redis 2.8, -2 is returned if the key does not exist
             return long(-2) if self.strict else None
         if key not in self.timeouts:
             # as of redis 2.8, -1 is returned if the key is persistent
-            # redis-py returns None; command docs say -1
             return long(-1) if self.strict else None
 
         time_to_live = get_total_milliseconds(self.timeouts[key] - self.clock.now())
