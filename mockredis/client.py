from __future__ import division
from collections import defaultdict
from itertools import chain
from datetime import datetime, timedelta
from hashlib import sha1
from operator import add
from random import choice, sample
import re
import sys
import time

from mockredis.clock import SystemClock
from mockredis.lock import MockRedisLock
from mockredis.exceptions import RedisError, ResponseError
from mockredis.pipeline import MockRedisPipeline
from mockredis.script import Script
from mockredis.sortedset import SortedSet

if sys.version_info >= (3, 0):
    long = int
    xrange = range
    basestring = str
    from functools import reduce


class MockRedis(object):
    """
    A Mock for a redis-py Redis object

    Expire functionality must be explicitly
    invoked using do_expire(time). Automatic
    expiry is NOT supported.
    """

    def __init__(self,
                 strict=False,
                 clock=None,
                 load_lua_dependencies=True,
                 blocking_timeout=1000,
                 blocking_sleep_interval=0.01,
                 **kwargs):
        """
        Initialize as either StrictRedis or Redis.

        Defaults to non-strict.
        """
        self.strict = strict
        self.clock = SystemClock() if clock is None else clock
        self.load_lua_dependencies = load_lua_dependencies
        self.blocking_timeout = blocking_timeout
        self.blocking_sleep_interval = blocking_sleep_interval
        # The 'Redis' store
        self.redis = defaultdict(dict)
        self.timeouts = defaultdict(dict)
        # The 'PubSub' store
        self.pubsub = defaultdict(list)
        # Dictionary from script to sha ''Script''
        self.shas = dict()

    #### Connection Functions ####

    def echo(self, msg):
        return self._encode(msg)

    def ping(self):
        return b'PONG'

    #### Transactions Functions ####

    def lock(self, key, timeout=0, sleep=0):
        """Emulate lock."""
        return MockRedisLock(self, key, timeout, sleep)

    def pipeline(self, transaction=True, shard_hint=None):
        """Emulate a redis-python pipeline."""
        return MockRedisPipeline(self, transaction, shard_hint)

    def watch(self, *argv, **kwargs):
        """
        Mock does not support command buffering so watch
        is a no-op
        """
        pass

    def unwatch(self):
        """
        Mock does not support command buffering so unwatch
        is a no-op
        """
        pass

    def multi(self, *argv, **kwargs):
        """
        Mock does not support command buffering so multi
        is a no-op
        """
        pass

    def execute(self):
        """Emulate the execute method. All piped commands are executed immediately
        in this mock, so this is a no-op."""
        pass

    #### Keys Functions ####

    def type(self, key):
        key = self._encode(key)
        if key not in self.redis:
            return b'none'
        type_ = type(self.redis[key])
        if type_ is dict:
            return b'hash'
        elif type_ is str:
            return b'string'
        elif type_ is set:
            return b'set'
        elif type_ is list:
            return b'list'
        elif type_ is SortedSet:
            return b'zset'
        raise TypeError("unhandled type {}".format(type_))

    def keys(self, pattern='*'):
        """Emulate keys."""
        # Make a regex out of pattern. The only special matching character we look for is '*'
        regex = re.compile(b'^' + re.escape(self._encode(pattern)).replace(b'\\*', b'.*') + b'$')

        # Find every key that matches the pattern
        result = [key for key in self.redis.keys() if regex.match(key)]

        return result

    def delete(self, *keys):
        """Emulate delete."""
        key_counter = 0
        for key in map(self._encode, keys):
            if key in self.redis:
                del self.redis[key]
                key_counter += 1
            if key in self.timeouts:
                del self.timeouts[key]
        return key_counter

    def __delitem__(self, name):
        if self.delete(name) == 0:
            # redispy doesn't correctly raise KeyError here, so we don't either
            pass

    def exists(self, key):
        """Emulate exists."""
        return self._encode(key) in self.redis
    __contains__ = exists

    def _expire(self, key, delta):
        if key not in self.redis:
            return False

        self.timeouts[key] = self.clock.now() + delta
        return True

    def expire(self, key, delta):
        """Emulate expire"""
        delta = delta if isinstance(delta, timedelta) else timedelta(seconds=delta)
        return self._expire(self._encode(key), delta)

    def pexpire(self, key, milliseconds):
        """Emulate pexpire"""
        return self._expire(self._encode(key), timedelta(milliseconds=milliseconds))

    def expireat(self, key, when):
        """Emulate expireat"""
        expire_time = datetime.fromtimestamp(when)
        key = self._encode(key)
        if key in self.redis:
            self.timeouts[key] = expire_time
            return True
        return False

    def ttl(self, key):
        """
        Emulate ttl

        Even though the official redis commands documentation at http://redis.io/commands/ttl
        states "Return value: Integer reply: TTL in seconds, -2 when key does not exist or -1
        when key does not have a timeout." the redis-py lib returns None for both these cases.
        The lib behavior has been emulated here.

        :param key: key for which ttl is requested.
        :returns: the number of seconds till timeout, None if the key does not exist or if the
                  key has no timeout(as per the redis-py lib behavior).
        """
        value = self.pttl(key)
        if value is None or value < 0:
            return value
        return value // 1000

    def pttl(self, key):
        """
        Emulate pttl

        :param key: key for which pttl is requested.
        :returns: the number of milliseconds till timeout, None if the key does not exist or if the
                  key has no timeout(as per the redis-py lib behavior).
        """
        """
        Returns time to live in milliseconds if output_ms is True, else returns seconds.
        """
        key = self._encode(key)
        if key not in self.redis:
            # as of redis 2.8, -2 is returned if the key does not exist
            return long(-2) if self.strict else None
        if key not in self.timeouts:
            # as of redis 2.8, -1 is returned if the key is persistent
            return long(-1) if self.strict else None

        time_to_live = get_total_milliseconds(self.timeouts[key] - self.clock.now())
        return long(max(-1, time_to_live))

    def do_expire(self):
        """
        Expire objects assuming now == time
        """
        for key, value in self.timeouts.items():
            if value - self.clock.now() < timedelta(0):
                del self.timeouts[key]
                # removing the expired key
                if key in self.redis:
                    self.redis.pop(key, None)

    def flushdb(self):
        self.redis.clear()
        self.pubsub.clear()
        self.timeouts.clear()

    def rename(self, old_key, new_key):
        return self._rename(old_key, new_key)

    def renamenx(self, old_key, new_key):
        return 1 if self._rename(old_key, new_key, True) else 0

    def _rename(self, old_key, new_key, nx=False):
        old_key = self._encode(old_key)
        new_key = self._encode(new_key)
        if old_key in self.redis and (not nx or new_key not in self.redis):
            self.redis[new_key] = self.redis.pop(old_key)
            return True
        return False

    #### String Functions ####

    def get(self, key):
        key = self._encode(key)
        return self.redis.get(key)

    def __getitem__(self, name):
        """
        Return the value at key ``name``, raises a KeyError if the key
        doesn't exist.
        """
        value = self.get(name)
        if value is not None:
            return value
        raise KeyError(name)

    def mget(self, keys, *args):
        args = self._list_or_args(keys, args)
        return [self.get(arg) for arg in args]

    def set(self, key, value, ex=None, px=None, nx=False, xx=False):
        """
        Set the ``value`` for the ``key`` in the context of the provided kwargs.

        As per the behavior of the redis-py lib:
        If nx and xx are both set, the function does nothing and None is returned.
        If px and ex are both set, the preference is given to px.
        If the key is not set for some reason, the lib function returns None.
        """
        key = self._encode(key)
        value = self._encode(value)

        if nx and xx:
            return None
        mode = "nx" if nx else "xx" if xx else None
        if self._should_set(key, mode):
            expire = None
            if ex is not None:
                expire = ex if isinstance(ex, timedelta) else timedelta(seconds=ex)
            if px is not None:
                expire = px if isinstance(px, timedelta) else timedelta(milliseconds=px)

            if expire is not None and expire.total_seconds() <= 0:
                raise ResponseError("invalid expire time in SETEX")

            result = self._set(key, value)
            if expire:
                self._expire(key, expire)

            return result
    __setitem__ = set

    def getset(self, key, value):
        old_value = self.get(key)
        self.set(key, value)
        return old_value

    def _set(self, key, value):
        self.redis[key] = self._encode(value)

        # removing the timeout
        if key in self.timeouts:
            self.timeouts.pop(key, None)

        return True

    def _should_set(self, key, mode):
        """
        Determine if it is okay to set a key.

        If the mode is None, returns True, otherwise, returns True of false based on
        the value of ``key`` and the ``mode`` (nx | xx).
        """

        if mode is None or mode not in ["nx", "xx"]:
            return True

        if mode == "nx":
            if key in self.redis:
                # nx means set only if key is absent
                # false if the key already exists
                return False
        elif key not in self.redis:
            # at this point mode can only be xx
            # xx means set only if the key already exists
            # false if is absent
            return False
        # for all other cases, return true
        return True

    def setex(self, key, time, value):
        """
        Set the value of ``key`` to ``value`` that expires in ``time``
        seconds. ``time`` can be represented by an integer or a Python
        timedelta object.
        """
        if not self.strict:
            # when not strict mode swap value and time args order
            time, value = value, time
        return self.set(key, value, ex=time)

    def psetex(self, key, time, value):
        """
        Set the value of ``key`` to ``value`` that expires in ``time``
        milliseconds. ``time`` can be represented by an integer or a Python
        timedelta object.
        """
        return self.set(key, value, px=time)

    def setnx(self, key, value):
        """Set the value of ``key`` to ``value`` if key doesn't exist"""
        return self.set(key, value, nx=True)

    def mset(self, *args, **kwargs):
        """
        Sets key/values based on a mapping. Mapping can be supplied as a single
        dictionary argument or as kwargs.
        """
        if args:
            if len(args) != 1 or not isinstance(args[0], dict):
                raise RedisError('MSET requires **kwargs or a single dict arg')
            mapping = args[0]
        else:
            mapping = kwargs
        for key, value in mapping.items():
            self.set(key, value)
        return True

    def msetnx(self, *args, **kwargs):
        """
        Sets key/values based on a mapping if none of the keys are already set.
        Mapping can be supplied as a single dictionary argument or as kwargs.
        Returns a boolean indicating if the operation was successful.
        """
        if args:
            if len(args) != 1 or not isinstance(args[0], dict):
                raise RedisError('MSETNX requires **kwargs or a single dict arg')
            mapping = args[0]
        else:
            mapping = kwargs

        for key in mapping.keys():
            if self._encode(key) in self.redis:
                return False
        for key, value in mapping.items():
            self.set(key, value)

        return True

    def decr(self, key, amount=1):
        key = self._encode(key)
        previous_value = long(self.redis.get(key, '0'))
        self.redis[key] = self._encode(previous_value - amount)
        return long(self.redis[key])

    decrby = decr

    def incr(self, key, amount=1):
        """Emulate incr."""
        key = self._encode(key)
        previous_value = long(self.redis.get(key, '0'))
        self.redis[key] = self._encode(previous_value + amount)
        return long(self.redis[key])

    incrby = incr

    #### Hash Functions ####

    def hexists(self, hashkey, attribute):
        """Emulate hexists."""

        redis_hash = self._get_hash(hashkey, 'HEXISTS')
        return self._encode(attribute) in redis_hash

    def hget(self, hashkey, attribute):
        """Emulate hget."""

        redis_hash = self._get_hash(hashkey, 'HGET')
        return redis_hash.get(self._encode(attribute))

    def hgetall(self, hashkey):
        """Emulate hgetall."""

        redis_hash = self._get_hash(hashkey, 'HGETALL')
        return dict(redis_hash)

    def hdel(self, hashkey, *keys):
        """Emulate hdel"""

        redis_hash = self._get_hash(hashkey, 'HDEL')
        count = 0
        for key in keys:
            attribute = self._encode(key)
            if attribute in redis_hash:
                count += 1
                del redis_hash[attribute]
                if not redis_hash:
                    self.delete(hashkey)
        return count

    def hlen(self, hashkey):
        """Emulate hlen."""
        redis_hash = self._get_hash(hashkey, 'HLEN')
        return len(redis_hash)

    def hmset(self, hashkey, value):
        """Emulate hmset."""

        redis_hash = self._get_hash(hashkey, 'HMSET', create=True)
        for key, value in value.items():
<<<<<<< HEAD
            attribute = self._encode(key)
            redis_hash[attribute] = self._encode(value)
=======
            attribute = str(key)
            redis_hash[attribute] = str(value)
        return True
>>>>>>> c3e35859

    def hmget(self, hashkey, keys, *args):
        """Emulate hmget."""

        redis_hash = self._get_hash(hashkey, 'HMGET')
        attributes = self._list_or_args(keys, args)
        return [redis_hash.get(self._encode(attribute)) for attribute in attributes]

    def hset(self, hashkey, attribute, value):
        """Emulate hset."""

        redis_hash = self._get_hash(hashkey, 'HSET', create=True)
<<<<<<< HEAD
        attribute = self._encode(attribute)
        redis_hash[attribute] = self._encode(value)
=======
        attribute = str(attribute)
        was_present = attribute in redis_hash
        redis_hash[attribute] = str(value)
        return 0 if was_present else 1
>>>>>>> c3e35859

    def hsetnx(self, hashkey, attribute, value):
        """Emulate hsetnx."""

        redis_hash = self._get_hash(hashkey, 'HSETNX', create=True)
        attribute = self._encode(attribute)
        if attribute in redis_hash:
            return 0
        else:
            redis_hash[attribute] = self._encode(value)
            return 1

    def hincrby(self, hashkey, attribute, increment=1):
        """Emulate hincrby."""

        return self._hincrby(hashkey, attribute, 'HINCRBY', long, increment)

    def hincrbyfloat(self, hashkey, attribute, increment=1.0):
        """Emulate hincrbyfloat."""

        return self._hincrby(hashkey, attribute, 'HINCRBYFLOAT', float, increment)

    def _hincrby(self, hashkey, attribute, command, type_, increment):
        """Shared hincrby and hincrbyfloat routine"""
        redis_hash = self._get_hash(hashkey, command, create=True)
        attribute = self._encode(attribute)
        previous_value = type_(redis_hash.get(attribute, '0'))
        redis_hash[attribute] = self._encode(previous_value + increment)
        return type_(redis_hash[attribute])

    def hkeys(self, hashkey):
        """Emulate hkeys."""

        redis_hash = self._get_hash(hashkey, 'HKEYS')
        return redis_hash.keys()

    def hvals(self, hashkey):
        """Emulate hvals."""

        redis_hash = self._get_hash(hashkey, 'HVALS')
        return redis_hash.values()

    #### List Functions ####

    def lrange(self, key, start, stop):
        """Emulate lrange."""
        redis_list = self._get_list(key, 'LRANGE')
        start, stop = self._translate_range(len(redis_list), start, stop)
        return redis_list[start:stop + 1]

    def lindex(self, key, index):
        """Emulate lindex."""

        redis_list = self._get_list(key, 'LINDEX')

        if self._encode(key) not in self.redis:
            return None

        try:
            return redis_list[index]
        except (IndexError):
            # Redis returns nil if the index doesn't exist
            return None

    def llen(self, key):
        """Emulate llen."""
        redis_list = self._get_list(key, 'LLEN')

        # Redis returns 0 if list doesn't exist
        return len(redis_list)

    def _blocking_pop(self, pop_func, keys, timeout):
        """Emulate blocking pop functionality"""
        if not isinstance(timeout, (int, long)):
            raise RuntimeError('timeout is not an integer or out of range')

        if timeout is None or timeout == 0:
            timeout = self.blocking_timeout

        if isinstance(keys, basestring):
            keys = [keys]
        else:
            keys = list(keys)

        elapsed_time = 0
        start = time.time()
        while elapsed_time < timeout:
            key, val = self._pop_first_available(pop_func, keys)
            if val:
                return key, val
            # small delay to avoid high cpu utilization
            time.sleep(self.blocking_sleep_interval)
            elapsed_time = time.time() - start
        return None

    def _pop_first_available(self, pop_func, keys):
        for key in keys:
            val = pop_func(key)
            if val:
                return self._encode(key), val
        return None, None

    def blpop(self, keys, timeout=0):
        """Emulate blpop"""
        return self._blocking_pop(self.lpop, keys, timeout)

    def brpop(self, keys, timeout=0):
        """Emulate brpop"""
        return self._blocking_pop(self.rpop, keys, timeout)

    def lpop(self, key):
        """Emulate lpop."""
        redis_list = self._get_list(key, 'LPOP')

        if self._encode(key) not in self.redis:
            return None

        try:
            value = redis_list.pop(0)
            if len(redis_list) == 0:
                self.delete(key)
            return value
        except (IndexError):
            # Redis returns nil if popping from an empty list
            return None

    def lpush(self, key, *args):
        """Emulate lpush."""
        redis_list = self._get_list(key, 'LPUSH', create=True)

        # Creates the list at this key if it doesn't exist, and appends args to its beginning
        args_reversed = [self._encode(arg) for arg in args]
        args_reversed.reverse()
        self.redis[self._encode(key)] = args_reversed + redis_list

    def rpop(self, key):
        """Emulate lpop."""
        redis_list = self._get_list(key, 'RPOP')

        if self._encode(key) not in self.redis:
            return None

        try:
            value = redis_list.pop()
            if len(redis_list) == 0:
                self.delete(key)
            return value
        except (IndexError):
            # Redis returns nil if popping from an empty list
            return None

    def rpush(self, key, *args):
        """Emulate rpush."""
        redis_list = self._get_list(key, 'RPUSH', create=True)

        # Creates the list at this key if it doesn't exist, and appends args to it
        redis_list.extend(map(self._encode, args))

    def lrem(self, key, value, count=0):
        """Emulate lrem."""
        value = self._encode(value)
        redis_list = self._get_list(key, 'LREM')
        removed_count = 0
        if self._encode(key) in self.redis:
            if count == 0:
                # Remove all ocurrences
                while redis_list.count(value):
                    redis_list.remove(value)
                    removed_count += 1
            elif count > 0:
                counter = 0
                # remove first 'count' ocurrences
                while redis_list.count(value):
                    redis_list.remove(value)
                    counter += 1
                    removed_count += 1
                    if counter >= count:
                        break
            elif count < 0:
                # remove last 'count' ocurrences
                counter = -count
                new_list = []
                for v in reversed(redis_list):
                    if v == value and counter > 0:
                        counter -= 1
                        removed_count += 1
                    else:
                        new_list.append(v)
                redis_list[:] = list(reversed(new_list))
        if removed_count > 0 and len(redis_list) == 0:
            self.delete(key)
        return removed_count

    def ltrim(self, key, start, stop):
        """Emulate ltrim."""
        redis_list = self._get_list(key, 'LTRIM')
        if redis_list:
            start, stop = self._translate_range(len(redis_list), start, stop)
            self.redis[self._encode(key)] = redis_list[start:stop + 1]
        return True

    def rpoplpush(self, source, destination):
        """Emulate rpoplpush"""
        transfer_item = self.rpop(source)
        if transfer_item is not None:
            self.lpush(destination, transfer_item)
        return transfer_item

    def brpoplpush(self, source, destination, timeout=0):
        """Emulate brpoplpush"""
        transfer_item = self.brpop(source, timeout)
        if transfer_item is None:
            return None

        key, val = transfer_item
        self.lpush(destination, val)
        return val

    def lset(self, key, index, value):
        """Emulate lset."""
        redis_list = self._get_list(key, 'LSET')
        if redis_list is None:
            raise ResponseError("no such key")
        try:
            redis_list[index] = self._encode(value)
        except IndexError:
            raise ResponseError("index out of range")

    def sort(self, name,
             start=None,
             num=None,
             by=None,
             get=None,
             desc=False,
             alpha=False,
             store=None,
             groups=False):
        # check valid parameter combos
        if [start, num] != [None, None] and None in [start, num]:
            raise ValueError('start and num must both be specified together')

        # check up-front if there's anything to actually do
        items = num != 0 and self.get(name)
        if not items:
            if store:
                return 0
            else:
                return []

        by = self._encode(by) if by is not None else by
        # always organize the items as tuples of the value from the list itself and the value to sort by
        if by and b'*' in by:
            items = [(i, self.get(by.replace(b'*', self._encode(i)))) for i in items]
        elif by in [None, b'nosort']:
            items = [(i, i) for i in items]
        else:
            raise ValueError('invalid value for "by": %s' % by)

        if by != b'nosort':
            # if sorting, do alpha sort or float (default) and take desc flag into account
            sort_type = alpha and str or float
            items.sort(key=lambda x: sort_type(x[1]), reverse=bool(desc))

        # results is a list of lists to support different styles of get and also groups
        results = []
        if get:
            if isinstance(get, basestring):
                # always deal with get specifiers as a list
                get = [get]
            for g in map(self._encode, get):
                if g == b'#':
                    results.append([self.get(i) for i in items])
                else:
                    results.append([self.get(g.replace(b'*', self._encode(i[0]))) for i in items])
        else:
            # if not using GET then returning just the item itself
            results.append([i[0] for i in items])

        # results to either list of tuples or list of values
        if len(results) > 1:
            results = list(zip(*results))
        elif results:
            results = results[0]

        # apply the 'start' and 'num' to the results
        if not start:
            start = 0
        if not num:
            if start:
                results = results[start:]
        else:
            end = start + num
            results = results[start:end]

        # if more than one GET then flatten if groups not wanted
        if get and len(get) > 1:
            if not groups:
                results = list(chain(*results))

        # either store value and return length of results or just return results
        if store:
            self.redis[self._encode(store)] = results
            return len(results)
        else:
            return results

    #### SCAN COMMANDS ####

    def _common_scan(self, values_function, cursor='0', match=None, count=10, key=None):
        """
        Common scanning skeleton.

        :param key: optional function used to identify what 'match' is applied to
        """
        if count is None:
            count = 10
        cursor = int(cursor)
        count = int(count)
        if not count:
            raise ValueError('if specified, count must be > 0: %s' % count)

        values = values_function()
        if cursor + count >= len(values):
            # we reached the end, back to zero
            result_cursor = 0
        else:
            result_cursor = cursor + count

        values = values[cursor:cursor+count]

        if match is not None:
            regex = re.compile(b'^' + re.escape(self._encode(match)).replace(b'\\*', b'.*') + b'$')
            if not key:
                key = lambda v: v
            values = [v for v in values if regex.match(key(v))]

        return [result_cursor, values]

    def scan(self, cursor='0', match=None, count=10):
        """Emulate scan."""
        def value_function():
            return sorted(self.redis.keys())  # sorted list for consistent order
        return self._common_scan(value_function, cursor=cursor, match=match, count=count)

    def sscan(self, name, cursor='0', match=None, count=10):
        """Emulate sscan."""
        def value_function():
            members = list(self.smembers(name))
            members.sort()  # sort for consistent order
            return members
        return self._common_scan(value_function, cursor=cursor, match=match, count=count)

    def zscan(self, name, cursor='0', match=None, count=10):
        """Emulate zscan."""
        def value_function():
            values = self.zrange(name, 0, -1, withscores=True)
            values.sort(key=lambda x: x[1])  # sort for consistent order
            return values
        return self._common_scan(value_function, cursor=cursor, match=match, count=count, key=lambda v: v[0])

    def hscan(self, name, cursor='0', match=None, count=10):
        """Emulate hscan."""
        def value_function():
            values = self.hgetall(name)
            values = list(values.items())  # list of tuples for sorting and matching
            values.sort(key=lambda x: x[0])  # sort for consistent order
            return values
        scanned = self._common_scan(value_function, cursor=cursor, match=match, count=count, key=lambda v: v[0])
        scanned[1] = dict(scanned[1])  # from list of tuples back to dict
        return scanned

    #### SET COMMANDS ####

    def sadd(self, key, *values):
        """Emulate sadd."""
        if len(values) == 0:
            raise ResponseError("wrong number of arguments for 'sadd' command")
        redis_set = self._get_set(key, 'SADD', create=True)
        before_count = len(redis_set)
        redis_set.update(map(self._encode, values))
        after_count = len(redis_set)
        return after_count - before_count

    def scard(self, key):
        """Emulate scard."""
        redis_set = self._get_set(key, 'SADD')
        return len(redis_set)

    def sdiff(self, keys, *args):
        """Emulate sdiff."""
        func = lambda left, right: left.difference(right)
        return self._apply_to_sets(func, "SDIFF", keys, *args)

    def sdiffstore(self, dest, keys, *args):
        """Emulate sdiffstore."""
        result = self.sdiff(keys, *args)
        self.redis[self._encode(dest)] = result
        return len(result)

    def sinter(self, keys, *args):
        """Emulate sinter."""
        func = lambda left, right: left.intersection(right)
        return self._apply_to_sets(func, "SINTER", keys, *args)

    def sinterstore(self, dest, keys, *args):
        """Emulate sinterstore."""
        result = self.sinter(keys, *args)
        self.redis[self._encode(dest)] = result
        return len(result)

    def sismember(self, name, value):
        """Emulate sismember."""
        redis_set = self._get_set(name, 'SISMEMBER')
        if not redis_set:
            return 0

        result = self._encode(value) in redis_set
        return 1 if result else 0

    def smembers(self, name):
        """Emulate smembers."""
        return self._get_set(name, 'SMEMBERS').copy()

    def smove(self, src, dst, value):
        """Emulate smove."""
        src_set = self._get_set(src, 'SMOVE')
        dst_set = self._get_set(dst, 'SMOVE')
        value = self._encode(value)

        if value not in src_set:
            return False

        src_set.discard(value)
        dst_set.add(value)
        self.redis[self._encode(src)], self.redis[self._encode(dst)] = src_set, dst_set
        return True

    def spop(self, name):
        """Emulate spop."""
        redis_set = self._get_set(name, 'SPOP')
        if not redis_set:
            return None
        member = choice(list(redis_set))
        redis_set.remove(member)
        if len(redis_set) == 0:
            self.delete(name)
        return member

    def srandmember(self, name, number=None):
        """Emulate srandmember."""
        redis_set = self._get_set(name, 'SRANDMEMBER')
        if not redis_set:
            return None if number is None else []
        if number is None:
            return choice(list(redis_set))
        elif number > 0:
            return sample(list(redis_set), min(number, len(redis_set)))
        else:
            return [choice(list(redis_set)) for _ in xrange(abs(number))]

    def srem(self, key, *values):
        """Emulate srem."""
        redis_set = self._get_set(key, 'SREM')
        if not redis_set:
            return 0
        before_count = len(redis_set)
        for value in values:
            redis_set.discard(self._encode(value))
        after_count = len(redis_set)
        if before_count > 0 and len(redis_set) == 0:
            self.delete(key)
        return before_count - after_count

    def sunion(self, keys, *args):
        """Emulate sunion."""
        func = lambda left, right: left.union(right)
        return self._apply_to_sets(func, "SUNION", keys, *args)

    def sunionstore(self, dest, keys, *args):
        """Emulate sunionstore."""
        result = self.sunion(keys, *args)
        self.redis[self._encode(dest)] = result
        return len(result)

    #### SORTED SET COMMANDS ####

    def zadd(self, name, *args, **kwargs):
        zset = self._get_zset(name, "ZADD", create=True)

        pieces = []

        # args
        if len(args) % 2 != 0:
            raise RedisError("ZADD requires an equal number of "
                             "values and scores")
        for i in xrange(len(args) // 2):
            # interpretation of args order depends on whether Redis
            # or StrictRedis is used
            score = args[2 * i + (0 if self.strict else 1)]
            member = args[2 * i + (1 if self.strict else 0)]
            pieces.append((member, score))

        # kwargs
        pieces.extend(kwargs.items())

        insert_count = lambda member, score: 1 if zset.insert(self._encode(member), float(score)) else 0
        return sum((insert_count(member, score) for member, score in pieces))

    def zcard(self, name):
        zset = self._get_zset(name, "ZCARD")

        return len(zset) if zset is not None else 0

    def zcount(self, name, min_, max_):
        zset = self._get_zset(name, "ZCOUNT")

        if not zset:
            return 0

        return len(zset.scorerange(float(min_), float(max_)))

    def zincrby(self, name, value, amount=1):
        zset = self._get_zset(name, "ZINCRBY", create=True)

        value = self._encode(value)
        score = zset.score(value) or 0.0
        score += float(amount)
        zset[value] = score
        return score

    def zinterstore(self, dest, keys, aggregate=None):
        aggregate_func = self._aggregate_func(aggregate)

        members = {}

        for key in keys:
            zset = self._get_zset(key, "ZINTERSTORE")
            if not zset:
                return 0

            for score, member in zset:
                members.setdefault(member, []).append(score)

        intersection = SortedSet()
        for member, scores in members.items():
            if len(scores) != len(keys):
                continue
            intersection[member] = reduce(aggregate_func, scores)

        # always override existing keys
        self.redis[self._encode(dest)] = intersection
        return len(intersection)

    def zrange(self, name, start, end, desc=False, withscores=False,
               score_cast_func=float):
        zset = self._get_zset(name, "ZRANGE")

        if not zset:
            return []

        start, end = self._translate_range(len(zset), start, end)

        func = self._range_func(withscores, score_cast_func)
        return [func(item) for item in zset.range(start, end, desc)]

    def zrangebyscore(self, name, min_, max_, start=None, num=None,
                      withscores=False, score_cast_func=float):
        if (start is None) ^ (num is None):
            raise RedisError('`start` and `num` must both be specified')

        zset = self._get_zset(name, "ZRANGEBYSCORE")

        if not zset:
            return []

        func = self._range_func(withscores, score_cast_func)
        include_start, min_ = self._score_inclusive(min_)
        include_end, max_ = self._score_inclusive(max_)
        scorerange = zset.scorerange(min_, max_, start_inclusive=include_start, end_inclusive=include_end)
        if start is not None and num is not None:
            start, num = self._translate_limit(len(scorerange), int(start), int(num))
            scorerange = scorerange[start:start + num]
        return [func(item) for item in scorerange]

    def zrank(self, name, value):
        zset = self._get_zset(name, "ZRANK")

        return zset.rank(self._encode(value)) if zset else None

    def zrem(self, name, *values):
        zset = self._get_zset(name, "ZREM")

        if not zset:
            return 0

        count_removals = lambda value: 1 if zset.remove(self._encode(value)) else 0
        removal_count = sum((count_removals(value) for value in values))
        if removal_count > 0 and len(zset) == 0:
            self.delete(name)
        return removal_count

    def zremrangebyrank(self, name, start, end):
        zset = self._get_zset(name, "ZREMRANGEBYRANK")

        if not zset:
            return 0

        start, end = self._translate_range(len(zset), start, end)
        count_removals = lambda score, member: 1 if zset.remove(member) else 0
        removal_count = sum((count_removals(score, member) for score, member in zset.range(start, end)))
        if removal_count > 0 and len(zset) == 0:
            self.delete(name)
        return removal_count

    def zremrangebyscore(self, name, min_, max_):
        zset = self._get_zset(name, "ZREMRANGEBYSCORE")

        if not zset:
            return 0

        count_removals = lambda score, member: 1 if zset.remove(member) else 0
        include_start, min_ = self._score_inclusive(min_)
        include_end, max_ = self._score_inclusive(max_)

        removal_count = sum((count_removals(score, member)
                             for score, member in zset.scorerange(min_, max_,
                                                                  start_inclusive=include_start,
                                                                  end_inclusive=include_end)))
        if removal_count > 0 and len(zset) == 0:
            self.delete(name)
        return removal_count

    def zrevrange(self, name, start, end, withscores=False,
                  score_cast_func=float):
        return self.zrange(name, start, end,
                           desc=True, withscores=withscores, score_cast_func=score_cast_func)

    def zrevrangebyscore(self, name, max_, min_, start=None, num=None,
                         withscores=False, score_cast_func=float):

        if (start is None) ^ (num is None):
            raise RedisError('`start` and `num` must both be specified')

        zset = self._get_zset(name, "ZREVRANGEBYSCORE")
        if not zset:
            return []

        func = self._range_func(withscores, score_cast_func)
        include_start, min_ = self._score_inclusive(min_)
        include_end, max_ = self._score_inclusive(max_)

        scorerange = [x for x in reversed(zset.scorerange(float(min_), float(max_),
                                                          start_inclusive=include_start, end_inclusive=include_end))]
        if start is not None and num is not None:
            start, num = self._translate_limit(len(scorerange), int(start), int(num))
            scorerange = scorerange[start:start + num]
        return [func(item) for item in scorerange]

    def zrevrank(self, name, value):
        zset = self._get_zset(name, "ZREVRANK")

        if zset is None:
            return None

        rank = zset.rank(self._encode(value))
        if rank is None:
            return None

        return len(zset) - rank - 1

    def zscore(self, name, value):
        zset = self._get_zset(name, "ZSCORE")

        return zset.score(self._encode(value)) if zset is not None else None

    def zunionstore(self, dest, keys, aggregate=None):
        union = SortedSet()
        aggregate_func = self._aggregate_func(aggregate)

        for key in keys:
            zset = self._get_zset(key, "ZUNIONSTORE")
            if not zset:
                continue

            for score, member in zset:
                if member in union:
                    union[member] = aggregate_func(union[member], score)
                else:
                    union[member] = score

        # always override existing keys
        self.redis[self._encode(dest)] = union
        return len(union)

    #### Script Commands ####

    def eval(self, script, numkeys, *keys_and_args):
        """Emulate eval"""
        sha = self.script_load(script)
        return self.evalsha(sha, numkeys, *keys_and_args)

    def evalsha(self, sha, numkeys, *keys_and_args):
        """Emulates evalsha"""
        if not self.script_exists(sha)[0]:
            raise RedisError("Sha not registered")
        script_callable = Script(self, self.shas[sha], self.load_lua_dependencies)
        numkeys = max(numkeys, 0)
        keys = keys_and_args[:numkeys]
        args = keys_and_args[numkeys:]
        return script_callable(keys, args)

    def script_exists(self, *args):
        """Emulates script_exists"""
        return [arg in self.shas for arg in args]

    def script_flush(self):
        """Emulate script_flush"""
        self.shas.clear()

    def script_kill(self):
        """Emulate script_kill"""
        """XXX: To be implemented, should not be called before that."""
        raise NotImplementedError("Not yet implemented.")

    def script_load(self, script):
        """Emulate script_load"""
        sha_digest = sha1(script.encode("utf-8")).hexdigest()
        self.shas[sha_digest] = script
        return sha_digest

    def register_script(self, script):
        """Emulate register_script"""
        return Script(self, script, self.load_lua_dependencies)

    def call(self, command, *args):
        """
        Sends call to the function, whose name is specified by command.

        Used by Script invocations and normalizes calls using standard
        Redis arguments to use the expected redis-py arguments.
        """
        command = self._normalize_command_name(command)
        args = self._normalize_command_args(command, *args)

        redis_function = getattr(self, command)
        value = redis_function(*args)
        return self._normalize_command_response(command, value)

    def _normalize_command_name(self, command):
        """
        Modifies the command string to match the redis client method name.
        """
        command = command.lower()

        if command == 'del':
            return 'delete'

        return command

    def _normalize_command_args(self, command, *args):
        """
        Modifies the command arguments to match the
        strictness of the redis client.
        """
        if command == 'zadd' and not self.strict and len(args) >= 3:
            # Reorder score and name
            zadd_args = [x for tup in zip(args[2::2], args[1::2]) for x in tup]
            return [args[0]] + zadd_args

        if command in ('zrangebyscore', 'zrevrangebyscore'):
            # expected format is: <command> name min max start num with_scores score_cast_func
            if len(args) <= 3:
                # just plain min/max
                return args

            start, num = None, None
            withscores = False

            for i, arg in enumerate(args[3:], 3):
                # keywords are case-insensitive
                lower_arg = self._encode(arg).lower()

                # handle "limit"
                if lower_arg == b"limit" and i + 2 < len(args):
                    start, num = args[i + 1], args[i + 2]

                # handle "withscores"
                if lower_arg == b"withscores":
                    withscores = True

            # do not expect to set score_cast_func

            return args[:3] + (start, num, withscores)

        return args

    def _normalize_command_response(self, command, response):
        if command in ('zrange', 'zrevrange', 'zrangebyscore', 'zrevrangebyscore'):
            if response and isinstance(response[0], tuple):
                return [value for tpl in response for value in tpl]

        return response

    #### PubSub commands ####

    def publish(self, channel, message):
        self.pubsub[channel].append(message)

    #### Internal ####

    def _get_list(self, key, operation, create=False):
        """
        Get (and maybe create) a list by name.
        """
        return self._get_by_type(key, operation, create, b'list', [])

    def _get_set(self, key, operation, create=False):
        """
        Get (and maybe create) a set by name.
        """
        return self._get_by_type(key, operation, create, b'set', set())

    def _get_hash(self, name, operation, create=False):
        """
        Get (and maybe create) a hash by name.
        """
        return self._get_by_type(name, operation, create, b'hash', {})

    def _get_zset(self, name, operation, create=False):
        """
        Get (and maybe create) a sorted set by name.
        """
        return self._get_by_type(name, operation, create, b'zset', SortedSet(), return_default=False)

    def _get_by_type(self, key, operation, create, type_, default, return_default=True):
        """
        Get (and maybe create) a redis data structure by name and type.
        """
        key = self._encode(key)
        if self.type(key) in [type_, b'none']:
            if create:
                return self.redis.setdefault(key, default)
            else:
                return self.redis.get(key, default if return_default else None)

        raise TypeError("{} requires a {}".format(operation, type_))

    def _translate_range(self, len_, start, end):
        """
        Translate range to valid bounds.
        """
        if start < 0:
            start += len_
        start = max(0, min(start, len_))
        if end < 0:
            end += len_
        end = max(-1, min(end, len_ - 1))
        return start, end

    def _translate_limit(self, len_, start, num):
        """
        Translate limit to valid bounds.
        """
        if start > len_ or num <= 0:
            return 0, 0
        return min(start, len_), num

    def _range_func(self, withscores, score_cast_func):
        """
        Return a suitable function from (score, member)
        """
        if withscores:
            return lambda score_member: (score_member[1], score_cast_func(self._encode(score_member[0])))
        else:
            return lambda score_member: score_member[1]

    def _aggregate_func(self, aggregate):
        """
        Return a suitable aggregate score function.
        """
        funcs = {"sum": add, "min": min, "max": max}
        func_name = aggregate.lower() if aggregate else 'sum'
        try:
            return funcs[func_name]
        except KeyError:
            raise TypeError("Unsupported aggregate: {}".format(aggregate))

    def _apply_to_sets(self, func, operation, keys, *args):
        """Helper function for sdiff, sinter, and sunion"""
        keys = self._list_or_args(keys, args)
        if not keys:
            raise TypeError("{} takes at least two arguments".format(operation.lower()))
        left = self._get_set(keys[0], operation) or set()
        for key in keys[1:]:
            right = self._get_set(key, operation) or set()
            left = func(left, right)
        return left

    def _list_or_args(self, keys, args):
        """
        Shamelessly copied from redis-py.
        """
        # returns a single list combining keys and args
        try:
            iter(keys)
            # a string can be iterated, but indicates
            # keys wasn't passed as a list
            if isinstance(keys, basestring):
                keys = [keys]
        except TypeError:
            keys = [keys]
        if args:
            keys.extend(args)
        return keys

    def _score_inclusive(self, score):
        if isinstance(score, basestring) and score[0] == '(':
            return False, float(score[1:])
        return True, float(score)

    def _encode(self, value):
        "Return a bytestring representation of the value. Taken from redis-py connection.py"
        if isinstance(value, bytes):
            return value
        elif isinstance(value, (int, long)):
            value = str(value).encode('utf-8')
        elif isinstance(value, float):
            value = repr(value).encode('utf-8')
        elif not isinstance(value, basestring):
            value = str(value).encode('utf-8')
        else:
            value = value.encode('utf-8', 'strict')
        return value


def get_total_milliseconds(td):
    return int((td.days * 24 * 60 * 60 + td.seconds) * 1000 + td.microseconds / 1000.0)


def mock_redis_client(**kwargs):
    """
    Mock common.util.redis_client so we
    can return a MockRedis object
    instead of a Redis object.
    """
    return MockRedis()


def mock_strict_redis_client(**kwargs):
    """
    Mock common.util.redis_client so we
    can return a MockRedis object
    instead of a StrictRedis object.
    """
    return MockRedis(strict=True)<|MERGE_RESOLUTION|>--- conflicted
+++ resolved
@@ -456,14 +456,9 @@
 
         redis_hash = self._get_hash(hashkey, 'HMSET', create=True)
         for key, value in value.items():
-<<<<<<< HEAD
             attribute = self._encode(key)
             redis_hash[attribute] = self._encode(value)
-=======
-            attribute = str(key)
-            redis_hash[attribute] = str(value)
         return True
->>>>>>> c3e35859
 
     def hmget(self, hashkey, keys, *args):
         """Emulate hmget."""
@@ -476,15 +471,10 @@
         """Emulate hset."""
 
         redis_hash = self._get_hash(hashkey, 'HSET', create=True)
-<<<<<<< HEAD
         attribute = self._encode(attribute)
+        was_present = attribute in redis_hash
         redis_hash[attribute] = self._encode(value)
-=======
-        attribute = str(attribute)
-        was_present = attribute in redis_hash
-        redis_hash[attribute] = str(value)
         return 0 if was_present else 1
->>>>>>> c3e35859
 
     def hsetnx(self, hashkey, attribute, value):
         """Emulate hsetnx."""
