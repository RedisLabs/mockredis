from __future__ import division
from collections import defaultdict
from collections.abc import ValuesView, KeysView, ItemsView
from copy import deepcopy
from itertools import chain
from datetime import datetime, timedelta
from hashlib import sha1
from operator import add
from random import choice, sample
import re
import sys
import time
import fnmatch
from future.builtins import bytes as newbytes

from mockredis.clock import SystemClock
from mockredis.lock import MockRedisLock
from mockredis.exceptions import RedisError, ResponseError, WatchError
from mockredis.pipeline import MockRedisPipeline
from mockredis.script import Script
from mockredis.sortedset import SortedSet
from mockredis.pubsub import Pubsub

if sys.version_info >= (3, 0):
    long = int
    xrange = range
    basestring = str
    unicode = str
    from functools import reduce


class MockRedis(object):
    """
    A Mock for a redis-py Redis object

    Expire functionality must be explicitly
    invoked using do_expire(time). Automatic
    expiry is NOT supported.
    """

    def __init__(self,
                 strict=False,
                 clock=None,
                 load_lua_dependencies=True,
                 blocking_timeout=1000,
                 blocking_sleep_interval=0.01,
                 decode_responses=False,
                 **kwargs):
        """
        Initialize as either StrictRedis or Redis.

        Defaults to non-strict.
        """
        self.strict = strict
        self.clock = SystemClock() if clock is None else clock
        self.load_lua_dependencies = load_lua_dependencies
        self.blocking_timeout = blocking_timeout
        self.blocking_sleep_interval = blocking_sleep_interval
        # The 'Redis' store
        self.redis = defaultdict(dict)
        self.redis_config = defaultdict(dict)
        self.timeouts = defaultdict(dict)
        self._pubsub = None
        # Dictionary from script to sha ''Script''
        self.shas = dict()
        self.decode_responses = decode_responses

    @classmethod
    def from_url(cls, url, db=None, **kwargs):
        return cls(**kwargs)

    # Connection Functions #

    def echo(self, msg):
        return self._encode(msg)

    def ping(self):
        return b'PONG'

    # Transactions Functions #

    def lock(self, key, timeout=0, sleep=0):
        """Emulate lock."""
        return MockRedisLock(self, key, timeout, sleep)

    def pipeline(self, transaction=True, shard_hint=None):
        """Emulate a redis-python pipeline."""
        return MockRedisPipeline(self, transaction, shard_hint)

    def transaction(self, func, *watches, **kwargs):
        """
        Convenience method for executing the callable `func` as a transaction
        while watching all keys specified in `watches`. The 'func' callable
        should expect a single argument which is a Pipeline object.

        Copied directly from redis-py.
        """
        shard_hint = kwargs.pop('shard_hint', None)
        value_from_callable = kwargs.pop('value_from_callable', False)
        watch_delay = kwargs.pop('watch_delay', None)
        with self.pipeline(True, shard_hint) as pipe:
            while 1:
                try:
                    if watches:
                        pipe.watch(*watches)
                    func_value = func(pipe)
                    exec_value = pipe.execute()
                    return func_value if value_from_callable else exec_value
                except WatchError:
                    if watch_delay is not None and watch_delay > 0:
                        time.sleep(watch_delay)
                    continue

    def watch(self, *argv, **kwargs):
        """
        Mock does not support command buffering so watch
        is a no-op
        """
        pass

    def unwatch(self):
        """
        Mock does not support command buffering so unwatch
        is a no-op
        """
        pass

    def multi(self, *argv, **kwargs):
        """
        Mock does not support command buffering so multi
        is a no-op
        """
        pass

    def execute(self):
        """Emulate the execute method. All piped commands are executed immediately
        in this mock, so this is a no-op."""
        pass

    # Keys Functions #

    def type(self, key):
        key = self._encode(key)
        if key not in self.redis:
            return b'none'
        type_ = type(self.redis[key])
        if type_ is dict:
            return b'hash'
        elif type_ is str:
            return b'string'
        elif type_ is set:
            return b'set'
        elif type_ is list:
            return b'list'
        elif type_ is SortedSet:
            return b'zset'
        raise TypeError("unhandled type {}".format(type_))

    def keys(self, pattern='*'):
        """Emulate keys."""
        # making sure the pattern is unicode/str.
        try:
            pattern = pattern.decode('utf-8')
            # This throws an AttributeError in python 3, or an
            # UnicodeEncodeError in python 2
        except (AttributeError, UnicodeEncodeError):
            pass

        # Make regex out of glob styled pattern.
        regex = fnmatch.translate(pattern)
        regex = re.compile(re.sub(r'(^|[^\\])\.', r'\1[^/]', regex))

        keys = []

        # Find every key that matches the pattern
        for key in self.redis.keys():
            decoded_key = key if isinstance(key, unicode) else key.decode('utf-8')
            if regex.match(decoded_key):
                keys.append(decoded_key)

        return keys

    def delete(self, *keys):
        """Emulate delete."""
        key_counter = 0
        for key in map(self._encode, keys):
            if key in self.redis:
                del self.redis[key]
                key_counter += 1
            if key in self.timeouts:
                del self.timeouts[key]
        return key_counter

    def __delitem__(self, name):
        if self.delete(name) == 0:
            # redispy doesn't correctly raise KeyError here, so we don't either
            pass

    def exists(self, key):
        """Emulate exists."""
        return self._encode(key) in self.redis
    __contains__ = exists

    def _expire(self, key, delta):
        if key not in self.redis:
            return False

        self.timeouts[key] = self.clock.now() + delta
        return True

    def expire(self, key, delta):
        """Emulate expire"""
        delta = delta if isinstance(delta, timedelta) else timedelta(seconds=delta)
        return self._expire(self._encode(key), delta)

    def pexpire(self, key, milliseconds):
        """Emulate pexpire"""
        return self._expire(self._encode(key), timedelta(milliseconds=milliseconds))

    def expireat(self, key, when):
        """Emulate expireat"""
        expire_time = datetime.fromtimestamp(when)
        key = self._encode(key)
        if key in self.redis:
            self.timeouts[key] = expire_time
            return True
        return False

    def ttl(self, key):
        """
        Emulate ttl

        Even though the official redis commands documentation at http://redis.io/commands/ttl
        states "Return value: Integer reply: TTL in seconds, -2 when key does not exist or -1
        when key does not have a timeout." the redis-py lib returns None for both these cases.
        The lib behavior has been emulated here.

        :param key: key for which ttl is requested.
        :returns: the number of seconds till timeout, None if the key does not exist or if the
                  key has no timeout(as per the redis-py lib behavior).
        """
        value = self.pttl(key)
        if value is None or value < 0:
            return value
        return value // 1000

    def pttl(self, key):
        """
        Emulate pttl

        :param key: key for which pttl is requested.
        :returns: the number of milliseconds till timeout, None if the key does not exist or if the
                  key has no timeout(as per the redis-py lib behavior).
        """
        """
        Returns time to live in milliseconds if output_ms is True, else returns seconds.
        """
        key = self._encode(key)
        if key not in self.redis:
            # as of redis 2.8, -2 is returned if the key does not exist
            return long(-2) if self.strict else None
        if key not in self.timeouts:
            # as of redis 2.8, -1 is returned if the key is persistent
            # redis-py returns None; command docs say -1
            return long(-1) if self.strict else None

        time_to_live = get_total_milliseconds(self.timeouts[key] - self.clock.now())
        return long(max(-1, time_to_live))

    def do_expire(self):
        """
        Expire objects assuming now == time
        """
        # Deep copy to avoid RuntimeError: dictionary changed size during iteration
        _timeouts = deepcopy(self.timeouts)
        for key, value in _timeouts.items():
            if value - self.clock.now() < timedelta(0):
                del self.timeouts[key]
                # removing the expired key
                if key in self.redis:
                    self.redis.pop(key, None)

    def flushdb(self):
        self.redis.clear()
        self.pubsub().clear()
        self.timeouts.clear()

    def rename(self, old_key, new_key):
        return self._rename(old_key, new_key)

    def renamenx(self, old_key, new_key):
        return 1 if self._rename(old_key, new_key, True) else 0

    def _rename(self, old_key, new_key, nx=False):
        old_key = self._encode(old_key)
        new_key = self._encode(new_key)
        if old_key in self.redis and (not nx or new_key not in self.redis):
            self.redis[new_key] = self.redis.pop(old_key)
            return True
        return False

    def dbsize(self):
        return len(self.redis.keys())

    def _decode(self, value):
        if value is None:
            return None

        if self.decode_responses:
            if isinstance(value, (list, tuple, set)):
                value = type(value)(self._decode(v) for v in value)
            # dict.keys()
            elif isinstance(value, KeysView):
                value = set(self._decode(v) for v in value)
            # dict.values()
            elif isinstance(value, ValuesView):
                value = list(self._decode(v) for v in value)
            # dict.items()
            elif isinstance(value, ItemsView):
                value = list((self._decode(k),self._decode(v)) for k,v in value)
            elif isinstance(value, dict):
                value = type(value)((self._decode(k), self._decode(v)) for k,v in value.items())
            elif isinstance(value, (newbytes, bytes)):
                value = value.decode('utf-8', 'strict')

        return value

    def get(self, key):
        key = self._encode(key)
        return self._decode(self.redis.get(key))

    def __getitem__(self, name):
        """
        Return the value at key ``name``, raises a KeyError if the key
        doesn't exist.
        """
        value = self.get(name)
        if value is not None:
            return value
        raise KeyError(name)

    def mget(self, keys, *args):
        args = self._list_or_args(keys, args)
        return [self.get(arg) for arg in args]

    def set(self, key, value, ex=None, px=None, nx=False, xx=False):
        """
        Set the ``value`` for the ``key`` in the context of the provided kwargs.

        As per the behavior of the redis-py lib:
        If nx and xx are both set, the function does nothing and None is returned.
        If px and ex are both set, the preference is given to px.
        If the key is not set for some reason, the lib function returns None.
        """
        key = self._encode(key)
        value = self._encode(value)

        if nx and xx:
            return None
        mode = "nx" if nx else "xx" if xx else None
        if self._should_set(key, mode):
            expire = None
            if ex is not None:
                expire = ex if isinstance(ex, timedelta) else timedelta(seconds=ex)
            if px is not None:
                expire = px if isinstance(px, timedelta) else timedelta(milliseconds=px)

            if expire is not None and expire.total_seconds() <= 0:
                raise ResponseError("invalid expire time in SETEX")

            result = self._set(key, value)
            if expire:
                self._expire(key, expire)

            return result
    __setitem__ = set

    def getset(self, key, value):
        old_value = self.get(key)
        self.set(key, value)
        return old_value

    def _set(self, key, value):
        self.redis[key] = self._encode(value)

        # removing the timeout
        if key in self.timeouts:
            self.timeouts.pop(key, None)

        return True

    def _should_set(self, key, mode):
        """
        Determine if it is okay to set a key.

        If the mode is None, returns True, otherwise, returns True of false based on
        the value of ``key`` and the ``mode`` (nx | xx).
        """

        if mode is None or mode not in ["nx", "xx"]:
            return True

        if mode == "nx":
            if key in self.redis:
                # nx means set only if key is absent
                # false if the key already exists
                return False
        elif key not in self.redis:
            # at this point mode can only be xx
            # xx means set only if the key already exists
            # false if is absent
            return False
        # for all other cases, return true
        return True

    def setex(self, key, time, value):
        """
        Set the value of ``key`` to ``value`` that expires in ``time``
        seconds. ``time`` can be represented by an integer or a Python
        timedelta object.
        """
        if not self.strict:
            # when not strict mode swap value and time args order
            time, value = value, time
        return self.set(key, value, ex=time)

    def psetex(self, key, time, value):
        """
        Set the value of ``key`` to ``value`` that expires in ``time``
        milliseconds. ``time`` can be represented by an integer or a Python
        timedelta object.
        """
        return self.set(key, value, px=time)

    def setnx(self, key, value):
        """Set the value of ``key`` to ``value`` if key doesn't exist"""
        return self.set(key, value, nx=True)

    def mset(self, *args, **kwargs):
        """
        Sets key/values based on a mapping. Mapping can be supplied as a single
        dictionary argument or as kwargs.
        """
        if args:
            if len(args) != 1 or not isinstance(args[0], dict):
                raise RedisError('MSET requires **kwargs or a single dict arg')
            mapping = args[0]
        else:
            mapping = kwargs
        for key, value in mapping.items():
            self.set(key, value)
        return True

    def msetnx(self, *args, **kwargs):
        """
        Sets key/values based on a mapping if none of the keys are already set.
        Mapping can be supplied as a single dictionary argument or as kwargs.
        Returns a boolean indicating if the operation was successful.
        """
        if args:
            if len(args) != 1 or not isinstance(args[0], dict):
                raise RedisError('MSETNX requires **kwargs or a single dict arg')
            mapping = args[0]
        else:
            mapping = kwargs

        for key in mapping.keys():
            if self._encode(key) in self.redis:
                return False
        for key, value in mapping.items():
            self.set(key, value)

        return True

    def decr(self, key, amount=1):
        key = self._encode(key)
        previous_value = long(self.redis.get(key, '0'))
        self.redis[key] = self._encode(previous_value - amount)
        return long(self.redis[key])

    decrby = decr

    def incr(self, key, amount=1):
        """Emulate incr."""
        key = self._encode(key)
        previous_value = long(self.redis.get(key, '0'))
        self.redis[key] = self._encode(previous_value + amount)
        return long(self.redis[key])

    incrby = incr

    def setbit(self, key, offset, value):
        """
        Set the bit at ``offset`` in ``key`` to ``value``.
        """
        key = self._encode(key)
        index, bits, mask = self._get_bits_and_offset(key, offset)

        if index >= len(bits):
            bits.extend(b"\x00" * (index + 1 - len(bits)))

        prev_val = 1 if (bits[index] & mask) else 0

        if value:
            bits[index] |= mask
        else:
            bits[index] &= ~mask

        self.redis[key] = bytes(bits)

        return prev_val

    def getbit(self, key, offset):
        """
        Returns the bit value at ``offset`` in ``key``.
        """
        key = self._encode(key)
        index, bits, mask = self._get_bits_and_offset(key, offset)

        if index >= len(bits):
            return 0

        return 1 if (bits[index] & mask) else 0

    def _get_bits_and_offset(self, key, offset):
        bits = bytearray(self.redis.get(key, b""))
        index, position = divmod(offset, 8)
        mask = 128 >> position
        return index, bits, mask

    # Hash Functions #

    def hexists(self, hashkey, attribute):
        """Emulate hexists."""

        redis_hash = self._get_hash(hashkey, 'HEXISTS')
        return self._encode(attribute) in redis_hash

    def hget(self, hashkey, attribute):
        """Emulate hget."""

        redis_hash = self._get_hash(hashkey, 'HGET')
        return self._decode(redis_hash.get(self._encode(attribute)))

    def hgetall(self, hashkey):
        """Emulate hgetall."""

        redis_hash = self._get_hash(hashkey, 'HGETALL', decode=True)
        return dict(redis_hash)

    def hdel(self, hashkey, *keys):
        """Emulate hdel"""

        redis_hash = self._get_hash(hashkey, 'HDEL')
        count = 0
        for key in keys:
            attribute = self._encode(key)
            if attribute in redis_hash:
                count += 1
                del redis_hash[attribute]
                if not redis_hash:
                    self.delete(hashkey)
        return count

    def hlen(self, hashkey):
        """Emulate hlen."""
        redis_hash = self._get_hash(hashkey, 'HLEN')
        return len(redis_hash)

    def hmset(self, hashkey, value):
        """Emulate hmset."""

        redis_hash = self._get_hash(hashkey, 'HMSET', create=True)
        for key, value in value.items():
            attribute = self._encode(key)
            redis_hash[attribute] = self._encode(value)
        return True

    def hmget(self, hashkey, keys, *args):
        """Emulate hmget."""

        redis_hash = self._get_hash(hashkey, 'HMGET')
        attributes = self._list_or_args(keys, args)
        return [self._decode(redis_hash.get(self._encode(attribute))) for attribute in attributes]

    def hset(self, hashkey, attribute=None, value=None, mapping=None):
        """Emulate hset."""
        if attribute is None and not mapping:
            raise DataError("'hset' with no key value pairs")

        redis_hash = self._get_hash(hashkey, 'HSET', create=True)
        if attribute is not None:
            attribute = self._encode(attribute)
            attribute_present = attribute in redis_hash
            redis_hash[attribute] = self._encode(value)
            return long(0) if attribute_present else long(1)

        elif mapping:
            created = long(0)
            for attr, val in mapping.items():
                attr = self._encode(attr)
                attribute_present = attr in redis_hash
                redis_hash[attr] = self._encode(val)
                created += 0 if attribute_present else 1
            return created

    def hsetnx(self, hashkey, attribute, value):
        """Emulate hsetnx."""

        redis_hash = self._get_hash(hashkey, 'HSETNX', create=True)
        attribute = self._encode(attribute)
        if attribute in redis_hash:
            return long(0)
        else:
            redis_hash[attribute] = self._encode(value)
            return long(1)

    def hincrby(self, hashkey, attribute, increment=1):
        """Emulate hincrby."""

        return self._hincrby(hashkey, attribute, 'HINCRBY', long, increment)

    def hincrbyfloat(self, hashkey, attribute, increment=1.0):
        """Emulate hincrbyfloat."""

        return self._hincrby(hashkey, attribute, 'HINCRBYFLOAT', float, increment)

    def _hincrby(self, hashkey, attribute, command, type_, increment):
        """Shared hincrby and hincrbyfloat routine"""
        redis_hash = self._get_hash(hashkey, command, create=True)
        attribute = self._encode(attribute)
        previous_value = type_(self._decode(redis_hash.get(attribute, '0')))
        redis_hash[attribute] = self._encode(previous_value + increment)
        return type_(redis_hash[attribute])

    def hkeys(self, hashkey):
        """Emulate hkeys."""

        redis_hash = self._get_hash(hashkey, 'HKEYS')
        return self._decode(redis_hash.keys())

    def hvals(self, hashkey):
        """Emulate hvals."""

        redis_hash = self._get_hash(hashkey, 'HVALS')
        return self._decode(redis_hash.values())

    # List Functions #

    def lrange(self, key, start, stop):
        """Emulate lrange."""
        redis_list = self._get_list(key, 'LRANGE')
        start, stop = self._translate_range(len(redis_list), start, stop)
        return self._decode(redis_list[start:stop + 1])

    def lpos(self, name, value):
        """Emulate lpos. (naive implementation)"""
        values = list(self.lrange(name, 0, -1))
<<<<<<< HEAD
        if value not in values:
=======
        if name not in values:
>>>>>>> 971d98fe
            return None
        return values.index(value)

    def lindex(self, key, index):
        """Emulate lindex."""

        redis_list = self._get_list(key, 'LINDEX')

        if self._encode(key) not in self.redis:
            return None

        try:
            return self._decode(redis_list[index])
        except (IndexError):
            # Redis returns nil if the index doesn't exist
            return None

    def llen(self, key):
        """Emulate llen."""
        redis_list = self._get_list(key, 'LLEN')

        # Redis returns 0 if list doesn't exist
        return len(redis_list)

    def _blocking_pop(self, pop_func, keys, timeout):
        """Emulate blocking pop functionality"""
        if not isinstance(timeout, (int, long)):
            raise RuntimeError('timeout is not an integer or out of range')

        if timeout is None or timeout == 0:
            timeout = self.blocking_timeout

        if isinstance(keys, basestring):
            keys = [keys]
        else:
            keys = list(keys)

        elapsed_time = 0
        start = time.time()
        while elapsed_time < timeout:
            key, val = self._pop_first_available(pop_func, keys)
            if val:
                return key, val
            # small delay to avoid high cpu utilization
            time.sleep(self.blocking_sleep_interval)
            elapsed_time = time.time() - start
        return None

    def _pop_first_available(self, pop_func, keys):
        for key in keys:
            val = pop_func(key)
            if val:
                return self._decode(key), self._decode(val)
        return None, None

    def blpop(self, keys, timeout=0):
        """Emulate blpop"""
        return self._blocking_pop(self.lpop, keys, timeout)

    def brpop(self, keys, timeout=0):
        """Emulate brpop"""
        return self._blocking_pop(self.rpop, keys, timeout)

    def lpop(self, key):
        """Emulate lpop."""
        redis_list = self._get_list(key, 'LPOP')

        if self._encode(key) not in self.redis:
            return None

        try:
            value = redis_list.pop(0)
            if len(redis_list) == 0:
                self.delete(key)
            return value
        except (IndexError):
            # Redis returns nil if popping from an empty list
            return None

    def lpush(self, key, *args):
        """Emulate lpush."""
        redis_list = self._get_list(key, 'LPUSH', create=True)

        # Creates the list at this key if it doesn't exist, and appends args to its beginning
        args_reversed = [self._encode(arg) for arg in args]
        args_reversed.reverse()
        self.redis[self._encode(key)] = args_reversed + redis_list
        return len(args)

    def rpop(self, key):
        """Emulate lpop."""
        redis_list = self._get_list(key, 'RPOP')

        if self._encode(key) not in self.redis:
            return None

        try:
            value = redis_list.pop()
            if len(redis_list) == 0:
                self.delete(key)
            return self._decode(value)
        except (IndexError):
            # Redis returns nil if popping from an empty list
            return None

    def rpush(self, key, *args):
        """Emulate rpush."""
        redis_list = self._get_list(key, 'RPUSH', create=True)

        # Creates the list at this key if it doesn't exist, and appends args to it
        redis_list.extend(map(self._encode, args))
        return len(args)

    def lrem(self, key, value, count=0):
        """Emulate lrem."""
        value = self._encode(value)
        redis_list = self._get_list(key, 'LREM')
        removed_count = 0
        if self._encode(key) in self.redis:
            if count == 0:
                # Remove all ocurrences
                while redis_list.count(value):
                    redis_list.remove(value)
                    removed_count += 1
            elif count > 0:
                counter = 0
                # remove first 'count' ocurrences
                while redis_list.count(value):
                    redis_list.remove(value)
                    counter += 1
                    removed_count += 1
                    if counter >= count:
                        break
            elif count < 0:
                # remove last 'count' ocurrences
                counter = -count
                new_list = []
                for v in reversed(redis_list):
                    if v == value and counter > 0:
                        counter -= 1
                        removed_count += 1
                    else:
                        new_list.append(v)
                redis_list[:] = list(reversed(new_list))
        if removed_count > 0 and len(redis_list) == 0:
            self.delete(key)
        return removed_count

    def ltrim(self, key, start, stop):
        """Emulate ltrim."""
        redis_list = self._get_list(key, 'LTRIM')
        if redis_list:
            start, stop = self._translate_range(len(redis_list), start, stop)
            self.redis[self._encode(key)] = redis_list[start:stop + 1]
        return True

    def rpoplpush(self, source, destination):
        """Emulate rpoplpush"""
        transfer_item = self.rpop(source)
        if transfer_item is not None:
            self.lpush(destination, transfer_item)
        return transfer_item

    def brpoplpush(self, source, destination, timeout=0):
        """Emulate brpoplpush"""
        transfer_item = self.brpop(source, timeout)
        if transfer_item is None:
            return None

        key, val = transfer_item
        self.lpush(destination, val)
        return val

    def lset(self, key, index, value):
        """Emulate lset."""
        redis_list = self._get_list(key, 'LSET')
        if redis_list is None:
            raise ResponseError("no such key")
        try:
            redis_list[index] = self._encode(value)
        except IndexError:
            raise ResponseError("index out of range")

    def sort(self, name,
             start=None,
             num=None,
             by=None,
             get=None,
             desc=False,
             alpha=False,
             store=None,
             groups=False):
        # check valid parameter combos
        if [start, num] != [None, None] and None in [start, num]:
            raise ValueError('start and num must both be specified together')

        # check up-front if there's anything to actually do
        items = num != 0 and self.get(name)
        if not items:
            if store:
                return 0
            else:
                return []

        by = self._encode(by) if by is not None else by
        # always organize the items as tuples of the value from the list and the sort key
        if by and b'*' in by:
            items = [(i, self.get(by.replace(b'*', self._encode(i)))) for i in items]
        elif by in [None, b'nosort']:
            items = [(i, i) for i in items]
        else:
            raise ValueError('invalid value for "by": %s' % by)

        if by != b'nosort':
            # if sorting, do alpha sort or float (default) and take desc flag into account
            sort_type = alpha and str or float
            items.sort(key=lambda x: sort_type(x[1]), reverse=bool(desc))

        # results is a list of lists to support different styles of get and also groups
        results = []
        if get:
            if isinstance(get, basestring):
                # always deal with get specifiers as a list
                get = [get]
            for g in map(self._encode, get):
                if g == b'#':
                    results.append([self.get(i) for i in items])
                else:
                    results.append([self.get(g.replace(b'*', self._encode(i[0]))) for i in items])
        else:
            # if not using GET then returning just the item itself
            results.append([i[0] for i in items])

        # results to either list of tuples or list of values
        if len(results) > 1:
            results = list(zip(*results))
        elif results:
            results = results[0]

        # apply the 'start' and 'num' to the results
        if not start:
            start = 0
        if not num:
            if start:
                results = results[start:]
        else:
            end = start + num
            results = results[start:end]

        # if more than one GET then flatten if groups not wanted
        if get and len(get) > 1:
            if not groups:
                results = list(chain(*results))

        # either store value and return length of results or just return results
        if store:
            self.redis[self._encode(store)] = results
            return len(results)
        else:
            return results

    # SCAN COMMANDS #

    def _common_scan(self, values_function, cursor='0', match=None, count=10, key=None):
        """
        Common scanning skeleton.

        :param key: optional function used to identify what 'match' is applied to
        """
        if count is None:
            count = 10
        cursor = int(cursor)
        count = int(count)
        if not count:
            raise ValueError('if specified, count must be > 0: %s' % count)

        values = values_function()
        if cursor + count >= len(values):
            # we reached the end, back to zero
            result_cursor = 0
        else:
            result_cursor = cursor + count

        values = values[cursor:cursor+count]

        if match is not None:
            regex = re.compile(b'^' + re.escape(self._encode(match)).replace(b'\\*', b'.*') + b'$')
            if not key:
                key = lambda v: v
            values = [v for v in values if regex.match(key(v))]

        return [result_cursor, values]

    def scan(self, cursor='0', match=None, count=10):
        """Emulate scan."""
        def value_function():
            return sorted(self.redis.keys())  # sorted list for consistent order
        return self._common_scan(value_function, cursor=cursor, match=match, count=count)

    def scan_iter(self, match=None, count=10):
        """Emulate scan_iter."""
        cursor = '0'
        while cursor != 0:
            cursor, data = self.scan(cursor=cursor, match=match, count=count)
            for item in data:
                yield item

    def sscan(self, name, cursor='0', match=None, count=10):
        """Emulate sscan."""
        def value_function():
            members = list(self.smembers(name))
            members.sort()  # sort for consistent order
            return members
        return self._common_scan(value_function, cursor=cursor, match=match, count=count)

    def sscan_iter(self, name, match=None, count=10):
        """Emulate sscan_iter."""
        cursor = '0'
        while cursor != 0:
            cursor, data = self.sscan(name, cursor=cursor,
                                      match=match, count=count)
            for item in data:
                yield item

    def zscan(self, name, cursor='0', match=None, count=10):
        """Emulate zscan."""
        def value_function():
            values = self.zrange(name, 0, -1, withscores=True)
            values.sort(key=lambda x: x[1])  # sort for consistent order
            return values
        return self._common_scan(value_function, cursor=cursor, match=match, count=count, key=lambda v: v[0])  # noqa

    def zscan_iter(self, name, match=None, count=10):
        """Emulate zscan_iter."""
        cursor = '0'
        while cursor != 0:
            cursor, data = self.zscan(name, cursor=cursor, match=match,
                                      count=count)
            for item in data:
                yield item

    def hscan(self, name, cursor='0', match=None, count=10):
        """Emulate hscan."""
        def value_function():
            values = self.hgetall(name)
            values = list(values.items())  # list of tuples for sorting and matching
            values.sort(key=lambda x: x[0])  # sort for consistent order
            return values
        scanned = self._common_scan(value_function, cursor=cursor, match=match, count=count, key=lambda v: v[0])  # noqa
        scanned[1] = dict(scanned[1])  # from list of tuples back to dict
        return scanned

    def hscan_iter(self, name, match=None, count=10):
        """Emulate hscan_iter."""
        cursor = '0'
        while cursor != 0:
            cursor, data = self.hscan(name, cursor=cursor,
                                      match=match, count=count)
            for item in data.items():
                yield item

    # SET COMMANDS #

    def sadd(self, key, *values):
        """Emulate sadd."""
        if len(values) == 0:
            raise ResponseError("wrong number of arguments for 'sadd' command")
        redis_set = self._get_set(key, 'SADD', create=True)
        before_count = len(redis_set)
        redis_set.update(map(self._encode, values))
        after_count = len(redis_set)
        return after_count - before_count

    def scard(self, key):
        """Emulate scard."""
        redis_set = self._get_set(key, 'SADD')
        return len(redis_set)

    def sdiff(self, keys, *args):
        """Emulate sdiff."""
        func = lambda left, right: left.difference(right)
        return self._apply_to_sets(func, "SDIFF", keys, *args)

    def sdiffstore(self, dest, keys, *args):
        """Emulate sdiffstore."""
        result = self.sdiff(keys, *args)
        self.redis[self._encode(dest)] = result
        return len(result)

    def sinter(self, keys, *args):
        """Emulate sinter."""
        func = lambda left, right: left.intersection(right)
        return self._apply_to_sets(func, "SINTER", keys, *args)

    def sinterstore(self, dest, keys, *args):
        """Emulate sinterstore."""
        result = self.sinter(keys, *args)
        self.redis[self._encode(dest)] = result
        return len(result)

    def sismember(self, name, value):
        """Emulate sismember."""
        redis_set = self._get_set(name, 'SISMEMBER')
        if not redis_set:
            return 0

        result = self._encode(value) in redis_set
        return 1 if result else 0

    def smembers(self, name):
        """Emulate smembers."""
        return self._get_set(name, 'SMEMBERS', decode=True).copy()

    def smove(self, src, dst, value):
        """Emulate smove."""
        src_set = self._get_set(src, 'SMOVE')
        dst_set = self._get_set(dst, 'SMOVE')
        value = self._encode(value)

        if value not in src_set:
            return False

        src_set.discard(value)
        dst_set.add(value)
        self.redis[self._encode(src)], self.redis[self._encode(dst)] = src_set, dst_set
        return True

    def spop(self, name):
        """Emulate spop."""
        redis_set = self._get_set(name, 'SPOP')
        if not redis_set:
            return None
        member = choice(list(redis_set))
        redis_set.remove(member)
        if len(redis_set) == 0:
            self.delete(name)
        return self._decode(member)

    def srandmember(self, name, number=None):
        """Emulate srandmember."""
        redis_set = self._get_set(name, 'SRANDMEMBER',decode=True)
        if not redis_set:
            return None if number is None else []
        if number is None:
            return choice(list(redis_set))
        elif number > 0:
            return sample(list(redis_set), min(number, len(redis_set)))
        else:
            return [choice(list(redis_set)) for _ in xrange(abs(number))]

    def srem(self, key, *values):
        """Emulate srem."""
        redis_set = self._get_set(key, 'SREM')
        if not redis_set:
            return 0
        before_count = len(redis_set)
        for value in values:
            redis_set.discard(self._encode(value))
        after_count = len(redis_set)
        if before_count > 0 and len(redis_set) == 0:
            self.delete(key)
        return before_count - after_count

    def sunion(self, keys, *args):
        """Emulate sunion."""
        func = lambda left, right: left.union(right)
        return self._apply_to_sets(func, "SUNION", keys, *args)

    def sunionstore(self, dest, keys, *args):
        """Emulate sunionstore."""
        result = self.sunion(keys, *args)
        self.redis[self._encode(dest)] = result
        return len(result)

    # SORTED SET COMMANDS #

    def zadd(self, name, mappings):
        zset = self._get_zset(name, "ZADD", create=True)
        insert_count = lambda member, score: 1 if zset.insert(self._encode(member), float(score)) else 0  # noqa
        return sum((insert_count(member, score) for member, score in list(mappings.items())))

    def zcard(self, name):
        zset = self._get_zset(name, "ZCARD")

        return len(zset) if zset is not None else 0

    def zcount(self, name, min, max):
        zset = self._get_zset(name, "ZCOUNT")

        if not zset:
            return 0

        return len(zset.scorerange(float(min), float(max)))

    def zincrby(self, name, value, amount=1):
        zset = self._get_zset(name, "ZINCRBY", create=True)

        value = self._encode(value)
        score = zset.score(value) or 0.0
        score += float(amount)
        zset[value] = score
        return score

    def zinterstore(self, dest, keys, aggregate=None):
        aggregate_func = self._aggregate_func(aggregate)

        members = {}

        for key in keys:
            zset = self._get_zset(key, "ZINTERSTORE")
            if not zset:
                return 0

            for score, member in zset:
                members.setdefault(member, []).append(score)

        intersection = SortedSet()
        for member, scores in members.items():
            if len(scores) != len(keys):
                continue
            intersection[member] = reduce(aggregate_func, scores)

        # always override existing keys
        self.redis[self._encode(dest)] = intersection
        return len(intersection)

    def zrange(self, name, start, end, desc=False, withscores=False,
               score_cast_func=float):
        zset = self._get_zset(name, "ZRANGE")

        if not zset:
            return []

        start, end = self._translate_range(len(zset), start, end)

        func = self._range_func(withscores, score_cast_func, decode_value_func=self._decode)
        return [func(item) for item in zset.range(start, end, desc)]

    def zrangebyscore(self, name, min, max, start=None, num=None,
                      withscores=False, score_cast_func=float):
        if (start is None) ^ (num is None):
            raise RedisError('`start` and `num` must both be specified')

        zset = self._get_zset(name, "ZRANGEBYSCORE")

        if not zset:
            return []

        func = self._range_func(withscores, score_cast_func, decode_value_func=self._decode)
        include_start, min = self._score_inclusive(min)
        include_end, max = self._score_inclusive(max)
        scorerange = zset.scorerange(min, max, start_inclusive=include_start, end_inclusive=include_end)  # noqa
        if start is not None and num is not None:
            start, num = self._translate_limit(len(scorerange), int(start), int(num))
            scorerange = scorerange[start:start + num]
        return [func(item) for item in scorerange]

    def zrank(self, name, value):
        zset = self._get_zset(name, "ZRANK")

        return zset.rank(self._encode(value)) if zset else None

    def zrem(self, name, *values):
        zset = self._get_zset(name, "ZREM")

        if not zset:
            return 0

        count_removals = lambda value: 1 if zset.remove(self._encode(value)) else 0
        removal_count = sum((count_removals(value) for value in values))
        if removal_count > 0 and len(zset) == 0:
            self.delete(name)
        return removal_count

    def zremrangebyrank(self, name, start, end):
        zset = self._get_zset(name, "ZREMRANGEBYRANK")

        if not zset:
            return 0

        start, end = self._translate_range(len(zset), start, end)
        count_removals = lambda score, member: 1 if zset.remove(member) else 0
        removal_count = sum((count_removals(score, member) for score, member in zset.range(start, end)))  # noqa
        if removal_count > 0 and len(zset) == 0:
            self.delete(name)
        return removal_count

    def zremrangebyscore(self, name, min, max):
        zset = self._get_zset(name, "ZREMRANGEBYSCORE")

        if not zset:
            return 0

        count_removals = lambda score, member: 1 if zset.remove(member) else 0
        include_start, min = self._score_inclusive(min)
        include_end, max = self._score_inclusive(max)

        removal_count = sum((count_removals(score, member)
                             for score, member in zset.scorerange(min, max,
                                                                  start_inclusive=include_start,
                                                                  end_inclusive=include_end)))
        if removal_count > 0 and len(zset) == 0:
            self.delete(name)
        return removal_count

    def zrevrange(self, name, start, end, withscores=False,
                  score_cast_func=float):
        return self.zrange(name, start, end,
                           desc=True, withscores=withscores, score_cast_func=score_cast_func)

    def zrevrangebyscore(self, name, max, min, start=None, num=None,
                         withscores=False, score_cast_func=float):

        if (start is None) ^ (num is None):
            raise RedisError('`start` and `num` must both be specified')

        zset = self._get_zset(name, "ZREVRANGEBYSCORE")
        if not zset:
            return []

        func = self._range_func(withscores, score_cast_func, decode_value_func=self._decode)
        include_start, min = self._score_inclusive(min)
        include_end, max = self._score_inclusive(max)

        scorerange = [x for x in reversed(zset.scorerange(float(min), float(max),
                                                          start_inclusive=include_start,
                                                          end_inclusive=include_end))]
        if start is not None and num is not None:
            start, num = self._translate_limit(len(scorerange), int(start), int(num))
            scorerange = scorerange[start:start + num]
        return [func(item) for item in scorerange]

    def zrevrank(self, name, value):
        zset = self._get_zset(name, "ZREVRANK")

        if zset is None:
            return None

        rank = zset.rank(self._encode(value))
        if rank is None:
            return None

        return len(zset) - rank - 1

    def zscore(self, name, value):
        zset = self._get_zset(name, "ZSCORE")

        return zset.score(self._encode(value)) if zset is not None else None

    def zunionstore(self, dest, keys, aggregate=None):
        union = SortedSet()
        aggregate_func = self._aggregate_func(aggregate)

        for key in keys:
            zset = self._get_zset(key, "ZUNIONSTORE")
            if not zset:
                continue

            for score, member in zset:
                if member in union:
                    union[member] = aggregate_func(union[member], score)
                else:
                    union[member] = score

        # always override existing keys
        self.redis[self._encode(dest)] = union
        return len(union)

    # Script Commands #

    def eval(self, script, numkeys, *keys_and_args):
        """Emulate eval"""
        sha = self.script_load(script)
        return self.evalsha(sha, numkeys, *keys_and_args)

    def evalsha(self, sha, numkeys, *keys_and_args):
        """Emulates evalsha"""
        if not self.script_exists(sha)[0]:
            raise RedisError("Sha not registered")
        script_callable = Script(self, self.shas[sha], self.load_lua_dependencies)
        numkeys = max(numkeys, 0)
        keys = keys_and_args[:numkeys]
        args = keys_and_args[numkeys:]
        return script_callable(keys, args)

    def script_exists(self, *args):
        """Emulates script_exists"""
        return [arg in self.shas for arg in args]

    def script_flush(self):
        """Emulate script_flush"""
        self.shas.clear()

    def script_kill(self):
        """Emulate script_kill"""
        """XXX: To be implemented, should not be called before that."""
        raise NotImplementedError("Not yet implemented.")

    def script_load(self, script):
        """Emulate script_load"""
        encoded_script = script if isinstance(script, bytes) else script.encode("utf-8")
        sha_digest = sha1(encoded_script).hexdigest()
        self.shas[sha_digest] = script
        return sha_digest

    def register_script(self, script):
        """Emulate register_script"""
        return Script(self, script, self.load_lua_dependencies)

    def call(self, command, *args):
        """
        Sends call to the function, whose name is specified by command.

        Used by Script invocations and normalizes calls using standard
        Redis arguments to use the expected redis-py arguments.
        """
        command = self._normalize_command_name(command)
        args = self._normalize_command_args(command, *args)

        redis_function = getattr(self, command)
        value = redis_function(*args)
        return self._normalize_command_response(command, value)

    def _normalize_command_name(self, command):
        """
        Modifies the command string to match the redis client method name.
        """
        command = command.lower()

        if command == 'del':
            return 'delete'

        return command

    def _normalize_command_args(self, command, *args):
        """
        Modifies the command arguments to match the
        strictness of the redis client.
        """
        if command == 'zadd' and not self.strict and len(args) >= 3:
            # Reorder score and name
            zadd_args = [x for tup in zip(args[2::2], args[1::2]) for x in tup]
            return [args[0]] + zadd_args

        if command in ('zrangebyscore', 'zrevrangebyscore'):
            # expected format is: <command> name min max start num with_scores score_cast_func
            if len(args) <= 3:
                # just plain min/max
                return args

            start, num = None, None
            withscores = False

            for i, arg in enumerate(args[3:], 3):
                # keywords are case-insensitive
                lower_arg = self._encode(arg).lower()

                # handle "limit"
                if lower_arg == b"limit" and i + 2 < len(args):
                    start, num = args[i + 1], args[i + 2]

                # handle "withscores"
                if lower_arg == b"withscores":
                    withscores = True

            # do not expect to set score_cast_func

            return args[:3] + (start, num, withscores)

        return args

    def _normalize_command_response(self, command, response):
        if command in ('zrange', 'zrevrange', 'zrangebyscore', 'zrevrangebyscore'):
            if response and isinstance(response[0], tuple):
                return [value for tpl in response for value in tpl]

        return response

    # Config Set/Get commands #

    def config_set(self, name, value):
        """
        Set a configuration parameter.
        """
        self.redis_config[name] = value

    def config_get(self, pattern='*'):
        """
        Get one or more configuration parameters.
        """
        result = {}
        for name, value in self.redis_config.items():
            if fnmatch.fnmatch(name, pattern):
                try:
                    result[name] = int(value)
                except ValueError:
                    result[name] = value
        return result

    # PubSub commands #

    def pubsub(self, **kwargs):
        """ Return a mocked 'PubSub' object """
        if not self._pubsub:
            self._pubsub = Pubsub(self, **kwargs)
        return self._pubsub

    def publish(self, channel, message):
        self.pubsub().publish(channel, message)

    # Internal #

    def _get_list(self, key, operation, create=False, decode=False):
        """
        Get (and maybe create) a list by name.
        """
        return self._get_by_type(key, operation, create, b'list', [], decode=decode)

    def _get_set(self, key, operation, create=False, decode=False):
        """
        Get (and maybe create) a set by name.
        """
        return self._get_by_type(key, operation, create, b'set', set(), decode=decode)

    def _get_hash(self, name, operation, create=False, decode=False):
        """
        Get (and maybe create) a hash by name.
        """
        return self._get_by_type(name, operation, create, b'hash', {}, decode=decode)

    def _get_zset(self, name, operation, create=False, decode=False):
        """
        Get (and maybe create) a sorted set by name.
        """
        return self._get_by_type(name, operation, create, b'zset', SortedSet(), return_default=False, decode=decode)  # noqa

    def _get_by_type(self, key, operation, create, type_, default, return_default=True, decode=False):
        """
        Get (and maybe create) a redis data structure by name and type.
        """
        key = self._encode(key)
        if self.type(key) in [type_, b'none']:
            if create:
                val = self.redis.setdefault(key, default)
                if decode:
                    val = self._decode(val)
                return val
            else:
                val = self.redis.get(key, default if return_default else None)
                if decode:
                    val = self._decode(val)
                return val

        raise TypeError("{} requires a {}".format(operation, type_))

    def _translate_range(self, len_, start, end):
        """
        Translate range to valid bounds.
        """
        start = int(start)
        end = int(end)
        if start < 0:
            start += len_
        start = max(0, min(start, len_))
        if end < 0:
            end += len_
        end = max(-1, min(end, len_ - 1))
        return start, end

    def _translate_limit(self, len_, start, num):
        """
        Translate limit to valid bounds.
        """
        if start > len_ or num <= 0:
            return 0, 0
        return min(start, len_), num

    def _range_func(self, withscores, score_cast_func, decode_value_func=lambda x: x):
        """
        Return a suitable function from (score, member)
        """
        if withscores:
            return lambda score_member: (decode_value_func(score_member[1]), score_cast_func(self._encode(score_member[0])))  # noqa
        else:
            return lambda score_member: decode_value_func(score_member[1])

    def _aggregate_func(self, aggregate):
        """
        Return a suitable aggregate score function.
        """
        funcs = {"sum": add, "min": min, "max": max}
        func_name = aggregate.lower() if aggregate else 'sum'
        try:
            return funcs[func_name]
        except KeyError:
            raise TypeError("Unsupported aggregate: {}".format(aggregate))

    def _apply_to_sets(self, func, operation, keys, *args):
        """Helper function for sdiff, sinter, and sunion"""
        keys = self._list_or_args(keys, args)
        if not keys:
            raise TypeError("{} takes at least two arguments".format(operation.lower()))
        left = self._get_set(keys[0], operation) or set()
        for key in keys[1:]:
            right = self._get_set(key, operation) or set()
            left = func(left, right)
        return left

    def _list_or_args(self, keys, args):
        """
        Shamelessly copied from redis-py.
        """
        # returns a single list combining keys and args
        try:
            iter(keys)
            # a string can be iterated, but indicates
            # keys wasn't passed as a list
            if isinstance(keys, basestring):
                keys = [keys]
        except TypeError:
            keys = [keys]
        if args:
            keys.extend(args)
        return keys

    def _score_inclusive(self, score):
        if isinstance(score, basestring) and score[0] == '(':
            return False, float(score[1:])
        return True, float(score)

    def _encode(self, value):
        "Return a bytestring representation of the value. Originally taken from redis-py connection.py"
        if isinstance(value, (newbytes, bytes)):
            value = value
        elif isinstance(value, (int, long)):
            value = str(value).encode('utf-8')
        elif isinstance(value, float):
            value = repr(value).encode('utf-8')
        elif not isinstance(value, basestring):
            value = str(value).encode('utf-8')
        else:
            value = value.encode('utf-8', 'strict')

        return value

    def _log(self, level, msg):
        pass


def get_total_milliseconds(td):
    return int((td.days * 24 * 60 * 60 + td.seconds) * 1000 + td.microseconds / 1000.0)


def mock_redis_client(**kwargs):
    """
    Mock common.util.redis_client so we
    can return a MockRedis object
    instead of a Redis object.
    """
    return MockRedis(**kwargs)


mock_redis_client.from_url = mock_redis_client


def mock_strict_redis_client(**kwargs):
    """
    Mock common.util.redis_client so we
    can return a MockRedis object
    instead of a StrictRedis object.
    """
    return MockRedis(strict=True, **kwargs)


mock_strict_redis_client.from_url = mock_strict_redis_client<|MERGE_RESOLUTION|>--- conflicted
+++ resolved
@@ -656,11 +656,7 @@
     def lpos(self, name, value):
         """Emulate lpos. (naive implementation)"""
         values = list(self.lrange(name, 0, -1))
-<<<<<<< HEAD
         if value not in values:
-=======
-        if name not in values:
->>>>>>> 971d98fe
             return None
         return values.index(value)
 
