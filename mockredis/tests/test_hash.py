--- conflicted
+++ resolved
@@ -43,10 +43,6 @@
     def test_hset(self):
         hashkey = "hash"
         eq_(1, self.redis.hset(hashkey, "key", "value"))
-<<<<<<< HEAD
-=======
-        eq_(0, self.redis.hset(hashkey, "key", "value"))
->>>>>>> 22a8d2c1
         eq_(b"value", self.redis.hget(hashkey, "key"))
         eq_(0, self.redis.hset(hashkey, "key", "value2"))
 
@@ -56,11 +52,7 @@
 
     def test_hset_integral(self):
         hashkey = "hash"
-<<<<<<< HEAD
-        self.redis.hset(hashkey, 1, 2)
-=======
         eq_(1, self.redis.hset(hashkey, 1, 2))
->>>>>>> 22a8d2c1
         eq_(b"2", self.redis.hget(hashkey, 1))
         eq_(b"2", self.redis.hget(hashkey, "1"))
 
