--- conflicted
+++ resolved
@@ -42,14 +42,9 @@
 
     def test_hset(self):
         hashkey = "hash"
-<<<<<<< HEAD
-        self.redis.hset(hashkey, "key", "value")
+        eq_(1, self.redis.hset(hashkey, "key", "value"))
         eq_(b"value", self.redis.hget(hashkey, "key"))
-=======
-        eq_(1, self.redis.hset(hashkey, "key", "value"))
-        eq_("value", self.redis.hget(hashkey, "key"))
         eq_(0, self.redis.hset(hashkey, "key", "value2"))
->>>>>>> c3e35859
 
     def test_hget(self):
         hashkey = "hash"
@@ -70,15 +65,9 @@
 
     def test_hmset(self):
         hashkey = "hash"
-<<<<<<< HEAD
-        self.redis.hmset(hashkey, {"key1": "value1", "key2": "value2"})
+        eq_(True, self.redis.hmset(hashkey, {"key1": "value1", "key2": "value2"}))
         eq_(b"value1", self.redis.hget(hashkey, "key1"))
         eq_(b"value2", self.redis.hget(hashkey, "key2"))
-=======
-        eq_(True, self.redis.hmset(hashkey, {"key1": "value1", "key2": "value2"}))
-        eq_("value1", self.redis.hget(hashkey, "key1"))
-        eq_("value2", self.redis.hget(hashkey, "key2"))
->>>>>>> c3e35859
 
     def test_hmset_integral(self):
         hashkey = "hash"
