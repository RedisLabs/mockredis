from unittest import TestCase
from mockredis.redis import MockRedis
from mockredis.tests.test_constants import (
    LIST1, LIST2, VAL1, VAL2, VAL3, VAL4
)


class TestRedisList(TestCase):
    """list tests"""

    def setUp(self):
        self.redis = MockRedis()

    def test_initially_empty(self):
        """
        List is created empty.
        """
        self.assertEqual(0, len(self.redis.redis[LIST1]))

    def test_llen(self):
        self.assertEquals(0, self.redis.llen(LIST1))
        self.redis.redis[LIST1] = [VAL1, VAL2]
        self.assertEquals(2, self.redis.llen(LIST1))
        self.redis.redis[LIST1].pop(0)
        self.assertEquals(1, self.redis.llen(LIST1))
        self.redis.redis[LIST1].pop(0)
        self.assertEquals(0, self.redis.llen(LIST1))

    def test_lpop(self):
        self.redis.redis[LIST1] = [VAL1, VAL2]
        self.assertEquals(VAL1, self.redis.lpop(LIST1))
        self.assertEquals(1, len(self.redis.redis[LIST1]))
        self.assertEquals(VAL2, self.redis.lpop(LIST1))
        self.assertEquals(0, len(self.redis.redis[LIST1]))
        self.assertIsNone(self.redis.lpop(LIST1))

    def test_lpush(self):
        """
        Insertion maintains order but not uniqueness.
        """
        # lpush two values
        self.redis.lpush(LIST1, VAL1)
        self.redis.lpush(LIST1, VAL2)

        # validate insertion
        self.assertEquals("list", self.redis.type(LIST1))
        self.assertEquals([VAL2, VAL1], self.redis.redis[LIST1])

        # insert two more values with one repeated
        self.redis.lpush(LIST1, VAL1, VAL3)

        # validate the update
        self.assertEquals("list", self.redis.type(LIST1))
        self.assertEquals([VAL3, VAL1, VAL2, VAL1], self.redis.redis[LIST1])

    def test_rpop(self):
        self.redis.redis[LIST1] = [VAL1, VAL2]
        self.assertEquals(VAL2, self.redis.rpop(LIST1))
        self.assertEquals(1, len(self.redis.redis[LIST1]))
        self.assertEquals(VAL1, self.redis.rpop(LIST1))
        self.assertEquals(0, len(self.redis.redis[LIST1]))
        self.assertIsNone(self.redis.lpop(LIST1))

    def test_rpush(self):
        """
        Insertion maintains order but not uniqueness.
        """
        # lpush two values
        self.redis.rpush(LIST1, VAL1)
        self.redis.rpush(LIST1, VAL2)

        # validate insertion
        self.assertEquals("list", self.redis.type(LIST1))
        self.assertEquals([VAL1, VAL2], self.redis.redis[LIST1])

        # insert two more values with one repeated
        self.redis.rpush(LIST1, VAL1, VAL3)

        # validate the update
        self.assertEquals("list", self.redis.type(LIST1))
        self.assertEquals([VAL1, VAL2, VAL1, VAL3], self.redis.redis[LIST1])

    def test_lrem(self):
        self.redis.redis[LIST1] = [VAL1, VAL2, VAL1, VAL3, VAL4, VAL2]
        self.redis.lrem(LIST1, 0, VAL1)
        self.assertListEqual([VAL2, VAL3, VAL4, VAL2], self.redis.redis[LIST1])

        self.redis.redis[LIST1] = [VAL1, VAL2, VAL1, VAL3, VAL4, VAL2]
        self.redis.lrem(LIST1, 1, VAL2)
        self.assertListEqual([VAL1, VAL1, VAL3, VAL4, VAL2],
                             self.redis.redis[LIST1])

        self.redis.redis[LIST1] = [VAL1, VAL2, VAL1, VAL3, VAL4, VAL2]
        self.redis.lrem(LIST1, 100, VAL1)
        self.assertListEqual([VAL2, VAL3, VAL4, VAL2], self.redis.redis[LIST1])

        self.redis.redis[LIST1] = [VAL1, VAL2, VAL1, VAL3, VAL4, VAL2]
        self.redis.lrem(LIST1, -1, VAL3)
        self.assertListEqual([VAL1, VAL2, VAL1, VAL4, VAL2],
                             self.redis.redis[LIST1])

        self.redis.redis[LIST1] = [VAL1, VAL2, VAL1, VAL3, VAL4, VAL2]
        self.redis.lrem(LIST1, -1, VAL2)
        self.assertListEqual([VAL1, VAL2, VAL1, VAL3, VAL4],
                             self.redis.redis[LIST1])

        self.redis.redis[LIST1] = [VAL1, VAL2, VAL1, VAL3, VAL4, VAL2]
        self.redis.lrem(LIST1, -2, VAL2)
        self.assertListEqual([VAL1, VAL1, VAL3, VAL4], self.redis.redis[LIST1])

    def test_rpoplpush(self):
        self.redis.redis[LIST1] = [VAL1, VAL2]
        self.redis.redis[LIST2] = [VAL3, VAL4]
        transfer_item = self.redis.rpoplpush(LIST1, LIST2)
        self.assertEqual(VAL2, transfer_item)
        self.assertEqual([VAL1], self.redis.redis[LIST1])
        self.assertEqual([VAL2, VAL3, VAL4], self.redis.redis[LIST2])

    def test_lrange_get_all(self):
        """Cases for returning entire list"""
        values = [VAL4, VAL3, VAL2, VAL1]

        self.assertEqual([], self.redis.lrange(LIST1, 0, 6))
        self.assertEqual([], self.redis.lrange(LIST1, 0, -1))
        self.redis.lpush(LIST1, *reversed(values))

        # Check with exact range
        self.assertEqual(values, self.redis.lrange(LIST1, 0, 3))
        # Check with negative index
        self.assertEqual(values, self.redis.lrange(LIST1, 0, -1))
        # Check with range larger than length of list
        self.assertEqual(values, self.redis.lrange(LIST1, 0, 6))

    def test_lrange_get_sublist(self):
        """Cases for returning partial list"""
<<<<<<< HEAD
        values = [VAL4, VAL3, VAL2, VAL1]

        self.assertEqual([], self.redis.lrange(LIST1, 0, 6))
        self.assertEqual([], self.redis.lrange(LIST1, 0, -1))
        self.redis.lpush(LIST1, *reversed(values))

        # Check from left end of the list
        self.assertEqual(values[:2], self.redis.lrange(LIST1, 0, 1))
        # Check from right end of the list
        self.assertEqual(values[2:4], self.redis.lrange(LIST1, 2, 3))
        # Check from right end of the list with negative range
        self.assertEqual(values[-2:], self.redis.lrange(LIST1, -2, -1))
        # Check from middle of the list
        self.assertEqual(values[1:3], self.redis.lrange(LIST1, 1, 2))
=======
        self.assertEqual([VAL4, VAL3],
                         self.redis.lrange(LIST1, 0, 1))
        self.assertEqual([VAL2, VAL1],
                         self.redis.lrange(LIST1, 2, 3))
        self.assertEqual([VAL2, VAL1],
                         self.redis.lrange(LIST1, 2, -1))
        self.assertEqual([VAL3, VAL2],
                         self.redis.lrange(LIST1, 1, 2))

    def test_ltrim_retain_all(self):
        values = [VAL4, VAL3, VAL2, VAL1]
        self._reinitialize_list(LIST1, *values)

        self.redis.ltrim(LIST1, 0, -1)
        self.assertEqual(values, self.redis.lrange(LIST1, 0, -1))

        self.redis.ltrim(LIST1, 0, len(values) - 1)
        self.assertEqual(values, self.redis.lrange(LIST1, 0, -1))

        self.redis.ltrim(LIST1, 0, len(values) + 1)
        self.assertEqual(values, self.redis.lrange(LIST1, 0, -1))

        self.redis.ltrim(LIST1, -1 * len(values), -1)
        self.assertEqual(values, self.redis.lrange(LIST1, 0, -1))

        self.redis.ltrim(LIST1, -1 * (len(values) + 1), -1)
        self.assertEqual(values, self.redis.lrange(LIST1, 0, -1))

    def test_ltrim_remove_all(self):
        values = [VAL4, VAL3, VAL2, VAL1]
        self._reinitialize_list(LIST1, *values)

        self.redis.ltrim(LIST1, 2, 1)
        self.assertEqual([], self.redis.lrange(LIST1, 0, -1))

        self._reinitialize_list(LIST1, *values)
        self.redis.ltrim(LIST1, -1, -2)
        self.assertEqual([], self.redis.lrange(LIST1, 0, -1))

        self._reinitialize_list(LIST1, *values)
        self.redis.ltrim(LIST1, 2, -3)
        self.assertEqual([], self.redis.lrange(LIST1, 0, -1))

        self._reinitialize_list(LIST1, *values) 
        self.redis.ltrim(LIST1, -1, 2)
        self.assertEqual([], self.redis.lrange(LIST1, 0, -1))

    def test_ltrim(self):
        values = [VAL4, VAL3, VAL2, VAL1]
        self._reinitialize_list(LIST1, *values)

        self.redis.ltrim(LIST1, 1, 2)
        self.assertEqual(values[1:3], self.redis.lrange(LIST1, 0, -1))

        self._reinitialize_list(LIST1, *values)
        self.redis.ltrim(LIST1, -3, -1)
        self.assertEqual(values[-3:], self.redis.lrange(LIST1, 0, -1))

        self._reinitialize_list(LIST1, *values)
        self.redis.ltrim(LIST1, 1, 5)
        self.assertEqual(values[1:5], self.redis.lrange(LIST1, 0, -1))

        self._reinitialize_list(LIST1, *values)
        self.redis.ltrim(LIST1, -100, 2)
        self.assertEqual(values[-100:3], self.redis.lrange(LIST1, 0, -1))

    def _reinitialize_list(self, key, *values):
        """
        Re-initialize the list
        """
        self.redis.delete(LIST1)
        self.redis.lpush(LIST1, *reversed(values))
>>>>>>> cc36697c
<|MERGE_RESOLUTION|>--- conflicted
+++ resolved
@@ -133,7 +133,6 @@
 
     def test_lrange_get_sublist(self):
         """Cases for returning partial list"""
-<<<<<<< HEAD
         values = [VAL4, VAL3, VAL2, VAL1]
 
         self.assertEqual([], self.redis.lrange(LIST1, 0, 6))
@@ -148,15 +147,6 @@
         self.assertEqual(values[-2:], self.redis.lrange(LIST1, -2, -1))
         # Check from middle of the list
         self.assertEqual(values[1:3], self.redis.lrange(LIST1, 1, 2))
-=======
-        self.assertEqual([VAL4, VAL3],
-                         self.redis.lrange(LIST1, 0, 1))
-        self.assertEqual([VAL2, VAL1],
-                         self.redis.lrange(LIST1, 2, 3))
-        self.assertEqual([VAL2, VAL1],
-                         self.redis.lrange(LIST1, 2, -1))
-        self.assertEqual([VAL3, VAL2],
-                         self.redis.lrange(LIST1, 1, 2))
 
     def test_ltrim_retain_all(self):
         values = [VAL4, VAL3, VAL2, VAL1]
@@ -221,4 +211,3 @@
         """
         self.redis.delete(LIST1)
         self.redis.lpush(LIST1, *reversed(values))
->>>>>>> cc36697c
